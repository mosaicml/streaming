# Copyright 2022 MosaicML Streaming authors
# SPDX-License-Identifier: Apache-2.0

import logging
import math
import os
import shutil
import time
from typing import Tuple

import pytest
from torch.utils.data import DataLoader

from streaming.base import StreamingDataset
from tests.common.datasets import *
from tests.common.utils import *

logger = logging.getLogger(__name__)


@pytest.mark.xfail(
    reason='Fetches shard greedily. See https://mosaicml.atlassian.net/browse/CO-1042')
@pytest.mark.parametrize('batch_size', [None, 1, 2])
@pytest.mark.parametrize('remote_arg', ['none', 'same', 'different'])
@pytest.mark.parametrize('shuffle', [False, True])
@pytest.mark.usefixtures('remote_local')
def test_reader(remote_local: Tuple[str, str], batch_size: int, remote_arg: str, shuffle: bool):
    num_samples = 117
    size_limit = 1 << 8
    dataset = SequenceDataset(num_samples)
    columns = dict(zip(dataset.column_names, dataset.column_encodings))
    if remote_arg == 'none':
        remote, local = remote_local
        dirname = local
        remote = None
    elif remote_arg == 'same':
        remote, local = remote_local
        dirname = local
        remote = local
    elif remote_arg == 'different':
        remote, local = remote_local
        dirname = remote
    else:
        assert False, f'Unknown value of remote_arg: {remote_arg}'

    write_synthetic_streaming_dataset(dirname=dirname,
                                      columns=columns,
                                      samples=dataset,
                                      size_limit=size_limit)

    # Build StreamingDataset
    dataset = StreamingDataset(local=local, remote=remote, shuffle=shuffle, batch_size=batch_size)

    # Test basic sample order
    rcvd_samples = 0
    shuffle_matches = 0
    for ix, sample in enumerate(dataset):
        rcvd_samples += 1
        id = sample['id']
        data = sample['data']
        expected_id = f'{ix:06}'
        expected_data = 3 * ix
        if shuffle:
            shuffle_matches += (expected_id == id)
        else:
            assert id == expected_id, f'sample ix={ix} has id={id}, expected {expected_id}'
            assert data == expected_data, f'sample ix={ix} has data={data}, expected {expected_data}'

    # If shuffling, there should be few matches
    # The probability of k matches in a random permutation is ~1/(e*(k!))
    if shuffle:
        assert shuffle_matches < 10

    # Test length
    assert rcvd_samples == num_samples, f'Only received {rcvd_samples} samples, expected {num_samples}'
    assert len(
        dataset
    ) == num_samples, f'Got dataset length={len(dataset)} samples, expected {num_samples}'


@pytest.mark.parametrize(
    'missing_file',
    [
        'index',
        'shard',
    ],
)
@pytest.mark.usefixtures('remote_local')
def test_reader_download_fail(remote_local: Tuple[str, str], missing_file: str):
    num_samples = 117
    size_limit = 1 << 8
    dataset = SequenceDataset(num_samples)
    columns = dict(zip(dataset.column_names, dataset.column_encodings))
    remote, local = remote_local
    write_synthetic_streaming_dataset(dirname=remote,
                                      columns=columns,
                                      samples=dataset,
                                      size_limit=size_limit)

    if missing_file == 'index':
        os.remove(os.path.join(remote, 'index.json'))
    elif missing_file == 'shard':
        os.remove(os.path.join(remote, 'shard.00000.mds'))

    # Build and iterate over a StreamingDataset
    try:
        dataset = StreamingDataset(local=local, remote=remote, shuffle=False, download_timeout=1)
        for _ in dataset:
            pass
    except FileNotFoundError as e:
        logger.debug(f'Successfully raised error: {e}')


@pytest.mark.parametrize('created_ago', [0.5, 3])
@pytest.mark.parametrize('download_timeout', [1])
@pytest.mark.parametrize('compression', [None])
<<<<<<< HEAD
def test_reader_after_crash(remote_local: Tuple[str, str], created_ago: float,
                            download_timeout: float, compression: str) -> None:
=======
@pytest.mark.usefixtures('remote_local')
def test_reader_after_crash(remote_local: Tuple[str, str], created_ago: float, timeout: float,
                            compression: str) -> None:
>>>>>>> 467fc432
    compression_ext = f'.{compression.split(":")[0]}' if compression is not None else ''
    num_samples = 117
    size_limit = 1 << 8
    dataset = SequenceDataset(num_samples)
    columns = dict(zip(dataset.column_names, dataset.column_encodings))
    remote, local = remote_local
    write_synthetic_streaming_dataset(dirname=remote,
                                      columns=columns,
                                      samples=dataset,
                                      size_limit=size_limit,
                                      compression=compression)

    if not os.path.exists(local):
        os.mkdir(local)

    shutil.copy(os.path.join(remote, f'index.json'), os.path.join(local, f'index.json.tmp'))
    shutil.copy(os.path.join(remote, f'shard.00003.mds{compression_ext}'),
                os.path.join(local, f'shard.00003.mds.tmp{compression_ext}'))
    time.sleep(created_ago)

    dataset = StreamingDataset(local=local,
                               remote=remote,
                               shuffle=False,
                               download_timeout=download_timeout)

    # Iterate over dataset and make sure there are no TimeoutErrors
    for _ in dataset:
        pass


@pytest.mark.parametrize(
    'share_remote_local',
    [
        True,
        False,
    ],
)
@pytest.mark.usefixtures('remote_local')
def test_reader_getitem(remote_local: Tuple[str, str], share_remote_local: bool) -> None:
    num_samples = 117
    size_limit = 1 << 8
    dataset = SequenceDataset(num_samples)
    columns = dict(zip(dataset.column_names, dataset.column_encodings))
    remote, local = remote_local
    if share_remote_local:
        local = remote
    write_synthetic_streaming_dataset(dirname=remote,
                                      columns=columns,
                                      samples=dataset,
                                      size_limit=size_limit)

    # Build a StreamingDataset
    dataset = StreamingDataset(local=local, remote=remote, shuffle=False)

    # Test retrieving random sample
    _ = dataset[17]


@pytest.mark.parametrize('batch_size', [128])
@pytest.mark.parametrize('drop_last', [False, True])
@pytest.mark.parametrize('num_workers', [1, 8])
@pytest.mark.parametrize('num_samples', [9867, 100_000])
@pytest.mark.parametrize('size_limit', [8_192, 65_536])
@pytest.mark.usefixtures('remote_local')
def test_dataloader_single_device(remote_local: Tuple[str, str], batch_size: int, drop_last: bool,
                                  num_workers: int, num_samples: int, size_limit: int):
    dataset = SequenceDataset(num_samples)
    columns = dict(zip(dataset.column_names, dataset.column_encodings))
    remote, local = remote_local
    write_synthetic_streaming_dataset(dirname=remote,
                                      columns=columns,
                                      samples=dataset,
                                      size_limit=size_limit)

    # Build a StreamingDataset
    dataset = StreamingDataset(local=local, remote=remote, shuffle=True, batch_size=batch_size)

    # Build DataLoader
    dataloader = DataLoader(dataset=dataset,
                            batch_size=batch_size,
                            num_workers=num_workers,
                            drop_last=drop_last)

    # Expected number of batches based on batch_size and drop_last
    expected_num_batches = (num_samples // batch_size) if drop_last else math.ceil(num_samples /
                                                                                   batch_size)
    expected_num_samples = expected_num_batches * batch_size if drop_last else num_samples

    # Iterate over DataLoader
    rcvd_batches = 0
    sample_order = []

    for batch_ix, batch in enumerate(dataloader):
        rcvd_batches += 1

        # Every batch should be complete except (maybe) final one
        if batch_ix + 1 < expected_num_batches:
            assert len(batch['id']) == batch_size
        else:
            if drop_last:
                assert len(batch['id']) == batch_size
            else:
                assert len(batch['id']) <= batch_size

        sample_order.extend(batch['id'][:])

    # Test dataloader length
    assert len(dataloader) == expected_num_batches
    assert rcvd_batches == expected_num_batches

    # Test that all samples arrived with no duplicates
    assert len(set(sample_order)) == expected_num_samples
    if not drop_last:
        assert len(set(sample_order)) == num_samples<|MERGE_RESOLUTION|>--- conflicted
+++ resolved
@@ -114,14 +114,9 @@
 @pytest.mark.parametrize('created_ago', [0.5, 3])
 @pytest.mark.parametrize('download_timeout', [1])
 @pytest.mark.parametrize('compression', [None])
-<<<<<<< HEAD
+@pytest.mark.usefixtures('remote_local')
 def test_reader_after_crash(remote_local: Tuple[str, str], created_ago: float,
                             download_timeout: float, compression: str) -> None:
-=======
-@pytest.mark.usefixtures('remote_local')
-def test_reader_after_crash(remote_local: Tuple[str, str], created_ago: float, timeout: float,
-                            compression: str) -> None:
->>>>>>> 467fc432
     compression_ext = f'.{compression.split(":")[0]}' if compression is not None else ''
     num_samples = 117
     size_limit = 1 << 8
