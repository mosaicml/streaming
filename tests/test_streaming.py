# Copyright 2023 MosaicML Streaming authors
# SPDX-License-Identifier: Apache-2.0

import math
import shutil
from typing import Any, Tuple

import pytest
from torch.utils.data import DataLoader

from streaming.base import StreamingDataLoader, StreamingDataset
from tests.common.utils import convert_to_mds


@pytest.mark.parametrize('batch_size', [128])
@pytest.mark.parametrize('drop_last', [False, True])
@pytest.mark.parametrize('shuffle', [False, True])
@pytest.mark.parametrize('num_workers', [0, 4])
@pytest.mark.parametrize('num_samples', [9867, 30_000])
@pytest.mark.parametrize('size_limit', [8_192])
@pytest.mark.parametrize('seed', [1234])
@pytest.mark.usefixtures('local_remote_dir')
def test_dataloader_single_device(local_remote_dir: Tuple[str, str], batch_size: int,
                                  drop_last: bool, shuffle: bool, num_workers: int,
                                  num_samples: int, size_limit: int, seed: int):
    local, remote = local_remote_dir
    convert_to_mds(out_root=remote,
                   dataset_name='sequencedataset',
                   num_samples=num_samples,
                   size_limit=size_limit)

    # Build a StreamingDataset
    dataset = StreamingDataset(local=local,
                               remote=remote,
                               shuffle=shuffle,
                               batch_size=batch_size,
                               shuffle_seed=seed)

    # Build DataLoader
    dataloader = DataLoader(dataset=dataset,
                            batch_size=batch_size,
                            num_workers=num_workers,
                            drop_last=drop_last)

    # Expected number of batches based on batch_size and drop_last
    expected_num_batches = (num_samples // batch_size) if drop_last else math.ceil(num_samples /
                                                                                   batch_size)
    expected_num_samples = expected_num_batches * batch_size if drop_last else num_samples

    # Iterate over DataLoader
    rcvd_batches = 0
    sample_order = []

    for batch_ix, batch in enumerate(dataloader):
        rcvd_batches += 1

        # Every batch should be complete except (maybe) final one
        if batch_ix + 1 < expected_num_batches:
            assert len(batch['id']) == batch_size
        else:
            if drop_last:
                assert len(batch['id']) == batch_size
            else:
                assert len(batch['id']) <= batch_size

        sample_order.extend(batch['id'][:])

    # Test dataloader length
    assert len(dataloader) == expected_num_batches
    assert rcvd_batches == expected_num_batches

    # Test that all samples arrived with no duplicates
    assert len(set(sample_order)) == expected_num_samples
    if not drop_last:
        assert len(set(sample_order)) == num_samples


@pytest.mark.parametrize('batch_size', [1, 4])
@pytest.mark.parametrize('seed', [1111])
@pytest.mark.parametrize('shuffle', [False, True])
@pytest.mark.parametrize('num_workers', [0, 8])
@pytest.mark.usefixtures('local_remote_dir')
def test_dataloader_determinism(local_remote_dir: Any, batch_size: int, seed: int, shuffle: bool,
                                num_workers: int):
    remote_dir, local_dir = local_remote_dir
    convert_to_mds(out_root=remote_dir,
                   dataset_name='sequencedataset',
                   num_samples=117,
                   size_limit=1 << 8)

    # Build StreamingDataset
    dataset = StreamingDataset(local=local_dir,
                               remote=remote_dir,
                               shuffle=shuffle,
                               batch_size=batch_size,
                               shuffle_seed=seed)

    # Build DataLoader
    dataloader = DataLoader(dataset=dataset, batch_size=batch_size, num_workers=num_workers)

    # Append sample ID
    sample_order = []
    for batch in dataloader:
        sample_order.extend(batch['id'][:])

    del dataloader
    del dataset

    # Build StreamingDataset again to test deterministic sample ID
    dataset = StreamingDataset(local=local_dir,
                               remote=remote_dir,
                               shuffle=shuffle,
                               batch_size=batch_size,
                               shuffle_seed=seed)

    # Build DataLoader
    dataloader = DataLoader(dataset=dataset, batch_size=batch_size, num_workers=num_workers)

    # Append sample ID
    second_sample_order = []
    for batch in dataloader:
        second_sample_order.extend(batch['id'][:])

    assert len(sample_order) == len(second_sample_order)
    assert sample_order == second_sample_order


@pytest.mark.parametrize('batch_size', [1, 4])
@pytest.mark.parametrize('seed', [2222])
@pytest.mark.parametrize('shuffle', [False])
@pytest.mark.parametrize('drop_last', [False, True])
@pytest.mark.parametrize('num_workers', [0, 8])
@pytest.mark.parametrize('num_canonical_nodes', [1])
@pytest.mark.usefixtures('local_remote_dir')
def test_dataloader_sample_order(local_remote_dir: Any, batch_size: int, seed: int, shuffle: bool,
                                 drop_last: bool, num_workers: int, num_canonical_nodes: int):
    remote_dir, local_dir = local_remote_dir
    convert_to_mds(out_root=remote_dir,
                   dataset_name='sequencedataset',
                   num_samples=117,
                   size_limit=1 << 8)

    # Build StreamingDataset
    dataset = StreamingDataset(local=local_dir,
                               remote=remote_dir,
                               shuffle=shuffle,
                               batch_size=batch_size,
                               shuffle_seed=seed,
                               num_canonical_nodes=num_canonical_nodes)

    # Build DataLoader
    dataloader = StreamingDataLoader(dataset=dataset,
                                     batch_size=batch_size,
                                     num_workers=num_workers,
                                     drop_last=drop_last)

    if drop_last:
        num_samples = (len(dataset) // batch_size) * batch_size
        expected_sample_order = [f'{value:06}' for value in range(num_samples)]
    else:
        expected_sample_order = [f'{value:06}' for value in range(len(dataset))]

    # Append sample ID
    sample_order = []
    for batch in dataloader:
        sample_order.extend(batch['id'][:])

    assert expected_sample_order == sample_order


@pytest.mark.parametrize('batch_size', [1, 4])
@pytest.mark.parametrize('seed', [3456])
@pytest.mark.parametrize('shuffle', [False, True])
@pytest.mark.parametrize('num_workers', [0, 4])
@pytest.mark.parametrize('num_canonical_nodes', [1])
@pytest.mark.usefixtures('local_remote_dir')
def test_streamingdataloader_mid_epoch_resumption(local_remote_dir: Any, batch_size: int,
                                                  seed: int, shuffle: bool, num_workers: int,
                                                  num_canonical_nodes: int):
    remote_dir, local_dir = local_remote_dir
    convert_to_mds(out_root=remote_dir,
                   dataset_name='sequencedataset',
                   num_samples=117,
                   size_limit=1 << 8)

    # Build StreamingDataset
    dataset = StreamingDataset(local=local_dir,
                               remote=remote_dir,
                               shuffle=shuffle,
                               batch_size=batch_size,
                               shuffle_seed=seed,
                               num_canonical_nodes=num_canonical_nodes)

    # Build DataLoader
    dataloader = StreamingDataLoader(dataset=dataset,
                                     batch_size=batch_size,
                                     num_workers=num_workers,
                                     drop_last=False)

    expected_sample_order = [f'{ix:06}' for ix in range(len(dataset))]

    sample_order = []
    for idx, batch in enumerate(dataloader):
        if idx == len(dataset) // (batch_size * 2):
            sample_order.extend(batch['id'][:])
            state_dict = dataloader.state_dict()
            assert state_dict is not None
            break
        sample_order.extend(batch['id'][:])

    del dataloader
    del dataset

    dataset = StreamingDataset(local=local_dir,
                               remote=remote_dir,
                               shuffle=shuffle,
                               batch_size=batch_size,
                               shuffle_seed=seed)

    dataloader = StreamingDataLoader(dataset=dataset,
                                     batch_size=batch_size,
                                     num_workers=num_workers,
                                     drop_last=False)

    dataloader.load_state_dict(state_dict)  # pyright: ignore
    for idx, batch in enumerate(dataloader):
        sample_order.extend(batch['id'][:])

    # sort the sample to check for missing and duplicate samples
    sample_order.sort()
    assert len(sample_order) == len(expected_sample_order), 'Missing samples'
    assert len(set(sample_order)) == len(set(expected_sample_order)), 'Duplicate samples'
    assert sample_order == expected_sample_order, 'Incorrect sample order'


@pytest.mark.parametrize('shuffle_seed', [(9876, 9876), (12345, 1567)])
@pytest.mark.usefixtures('local_remote_dir')
def test_multiple_dataset_instantiation(local_remote_dir: Any, shuffle_seed: tuple):
    remote_dir, local_dir = local_remote_dir
    convert_to_mds(out_root=remote_dir,
                   dataset_name='sequencedataset',
                   num_samples=117,
                   size_limit=1 << 8)
    batch_size = 8
    num_workers = 2

    shuffle_seed_train, shuffle_seed_val = shuffle_seed

    # Build train StreamingDataset
    train_dataset = StreamingDataset(local=local_dir,
                                     remote=remote_dir,
                                     batch_size=batch_size,
                                     shuffle_seed=shuffle_seed_train)

    # Build train DataLoader
    train_dataloader = DataLoader(dataset=train_dataset,
                                  batch_size=batch_size,
                                  num_workers=num_workers)

    # Append train sample ID
    train_sample_order = []
    for batch in train_dataloader:
        train_sample_order.extend(batch['id'][:])

    shutil.rmtree(local_dir)
    del train_dataloader
    del train_dataset

    # Build val StreamingDataset
    val_dataset = StreamingDataset(local=local_dir,
                                   remote=remote_dir,
                                   batch_size=batch_size,
                                   shuffle_seed=shuffle_seed_val)

    # Build val DataLoader
    val_dataloader = DataLoader(dataset=val_dataset,
                                batch_size=batch_size,
                                num_workers=num_workers)

    # Append val sample ID
    val_sample_order = []
    for batch in val_dataloader:
        val_sample_order.extend(batch['id'][:])

    assert len(train_sample_order) == len(val_sample_order), 'Missing samples'
    assert len(set(train_sample_order)) == len(set(val_sample_order)), 'Duplicate samples'


@pytest.mark.parametrize('batch_size', [1, 4])
@pytest.mark.parametrize('seed', [2222])
@pytest.mark.parametrize('shuffle', [False])
@pytest.mark.parametrize('drop_last', [False, True])
@pytest.mark.parametrize('num_workers', [0, 8])
@pytest.mark.parametrize('num_canonical_nodes', [1])
<<<<<<< HEAD
@pytest.mark.parametrize('epoch_size', [10, 100, 200, 300])
@pytest.mark.usefixtures('local_remote_dir')
def test_dataloader_fixed_sampling(local_remote_dir: Any, batch_size: int, seed: int,
                                   shuffle: bool, drop_last: bool, num_workers: int,
                                   num_canonical_nodes: int, epoch_size: int):

=======
@pytest.mark.parametrize('epoch_size', [10])
@pytest.mark.usefixtures('local_remote_dir')
def test_dataloader_epoch_size_no_streams(local_remote_dir: Any, batch_size: int, seed: int,
                                          shuffle: bool, drop_last: bool, num_workers: int,
                                          num_canonical_nodes: int, epoch_size: int):
>>>>>>> 9f6970db
    remote_dir, local_dir = local_remote_dir
    convert_to_mds(out_root=remote_dir,
                   dataset_name='sequencedataset',
                   num_samples=117,
                   size_limit=1 << 8)

    # Build StreamingDataset
    dataset = StreamingDataset(local=local_dir,
                               remote=remote_dir,
                               shuffle=shuffle,
                               batch_size=batch_size,
                               shuffle_seed=seed,
                               num_canonical_nodes=num_canonical_nodes,
<<<<<<< HEAD
                               epoch_size=epoch_size,
                               sampling_method='fixed')
=======
                               epoch_size=epoch_size)
>>>>>>> 9f6970db

    # Build DataLoader
    dataloader = StreamingDataLoader(dataset=dataset,
                                     batch_size=batch_size,
                                     num_workers=num_workers,
                                     drop_last=drop_last)

<<<<<<< HEAD
    # iterate once over the dataloader (first epoch)
    first_samples_seen = {}
    for batch in dataloader:
        print('yo')
        first_samples_seen[1] = batch
        for element in batch:
            if element in first_samples_seen:
                first_samples_seen[element] += 1
            else:
                first_samples_seen[element] = 1

    # check 3 more epochs to see if samples are the same
    samples_seen = {}
    for _ in range(3):
        print('again yo')
        samples_seen[1] = 1
        for batch in dataloader:
            for element in batch:
                if element in samples_seen:
                    samples_seen[element] += 1
                else:
                    samples_seen[element] = 1

        assert samples_seen == first_samples_seen
=======
    samples_seen = 0
    for batch in dataloader:
        samples_seen += batch['sample'].size(dim=0)

    if drop_last:
        assert samples_seen == epoch_size - (epoch_size % batch_size)
    else:
        assert samples_seen == epoch_size
>>>>>>> 9f6970db
<|MERGE_RESOLUTION|>--- conflicted
+++ resolved
@@ -289,23 +289,14 @@
 @pytest.mark.parametrize('batch_size', [1, 4])
 @pytest.mark.parametrize('seed', [2222])
 @pytest.mark.parametrize('shuffle', [False])
-@pytest.mark.parametrize('drop_last', [False, True])
+@pytest.mark.parametrize('drop_last', [False])
 @pytest.mark.parametrize('num_workers', [0, 8])
 @pytest.mark.parametrize('num_canonical_nodes', [1])
-<<<<<<< HEAD
-@pytest.mark.parametrize('epoch_size', [10, 100, 200, 300])
+@pytest.mark.parametrize('epoch_size', [10, 100])
 @pytest.mark.usefixtures('local_remote_dir')
 def test_dataloader_fixed_sampling(local_remote_dir: Any, batch_size: int, seed: int,
                                    shuffle: bool, drop_last: bool, num_workers: int,
                                    num_canonical_nodes: int, epoch_size: int):
-
-=======
-@pytest.mark.parametrize('epoch_size', [10])
-@pytest.mark.usefixtures('local_remote_dir')
-def test_dataloader_epoch_size_no_streams(local_remote_dir: Any, batch_size: int, seed: int,
-                                          shuffle: bool, drop_last: bool, num_workers: int,
-                                          num_canonical_nodes: int, epoch_size: int):
->>>>>>> 9f6970db
     remote_dir, local_dir = local_remote_dir
     convert_to_mds(out_root=remote_dir,
                    dataset_name='sequencedataset',
@@ -319,12 +310,8 @@
                                batch_size=batch_size,
                                shuffle_seed=seed,
                                num_canonical_nodes=num_canonical_nodes,
-<<<<<<< HEAD
                                epoch_size=epoch_size,
                                sampling_method='fixed')
-=======
-                               epoch_size=epoch_size)
->>>>>>> 9f6970db
 
     # Build DataLoader
     dataloader = StreamingDataLoader(dataset=dataset,
@@ -332,7 +319,6 @@
                                      num_workers=num_workers,
                                      drop_last=drop_last)
 
-<<<<<<< HEAD
     # iterate once over the dataloader (first epoch)
     first_samples_seen = {}
     for batch in dataloader:
@@ -357,7 +343,40 @@
                     samples_seen[element] = 1
 
         assert samples_seen == first_samples_seen
-=======
+
+
+@pytest.mark.parametrize('batch_size', [1, 4])
+@pytest.mark.parametrize('seed', [2222])
+@pytest.mark.parametrize('shuffle', [False])
+@pytest.mark.parametrize('drop_last', [False, True])
+@pytest.mark.parametrize('num_workers', [0, 8])
+@pytest.mark.parametrize('num_canonical_nodes', [1])
+@pytest.mark.parametrize('epoch_size', [10, 100])
+@pytest.mark.usefixtures('local_remote_dir')
+def test_dataloader_epoch_size_no_streams(local_remote_dir: Any, batch_size: int, seed: int,
+                                          shuffle: bool, drop_last: bool, num_workers: int,
+                                          num_canonical_nodes: int, epoch_size: int):
+    remote_dir, local_dir = local_remote_dir
+    convert_to_mds(out_root=remote_dir,
+                   dataset_name='sequencedataset',
+                   num_samples=117,
+                   size_limit=1 << 8)
+
+    # Build StreamingDataset
+    dataset = StreamingDataset(local=local_dir,
+                               remote=remote_dir,
+                               shuffle=shuffle,
+                               batch_size=batch_size,
+                               shuffle_seed=seed,
+                               num_canonical_nodes=num_canonical_nodes,
+                               epoch_size=epoch_size)
+
+    # Build DataLoader
+    dataloader = StreamingDataLoader(dataset=dataset,
+                                     batch_size=batch_size,
+                                     num_workers=num_workers,
+                                     drop_last=drop_last)
+
     samples_seen = 0
     for batch in dataloader:
         samples_seen += batch['sample'].size(dim=0)
@@ -365,5 +384,4 @@
     if drop_last:
         assert samples_seen == epoch_size - (epoch_size % batch_size)
     else:
-        assert samples_seen == epoch_size
->>>>>>> 9f6970db
+        assert samples_seen == epoch_size