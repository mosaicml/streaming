# Copyright 2023 MosaicML Streaming authors
# SPDX-License-Identifier: Apache-2.0

from typing import Callable

import numpy as np

<<<<<<< HEAD
from streaming.base.shuffle import (get_shuffle_py1b, get_shuffle_py1e, get_shuffle_py1s,
=======
from streaming.base.shuffle import (get_shuffle_py1b, get_shuffle_py1br, get_shuffle_py1s,
>>>>>>> e58984ed
                                    get_shuffle_py2s)


def check(get_shuffle: Callable) -> None:
    shard_sizes = 1 + np.arange(100)
    dataset_size = sum(shard_sizes)
    block_size = 300
    for num_canonical_nodes in [1, 2, 3]:
        for seed in [0, 1, 2]:
            # lists is the list of sorted ids seen by every canonical node in every epoch
            # for example: [[epoch0_CN_a, epoch0_CN_b], [epoch1_CN_a, epoch1_CN_b], [epoch2_CN_a, epoch2_CN_b]]]
            lists = []
            for epoch in [0, 1, 2]:
                ids = get_shuffle(shard_sizes, num_canonical_nodes, seed, epoch, block_size)
                assert sorted(ids) == list(range(len(ids)))
                # parts is a list of the sorted ids seen by each canonical node in a particular epoch
                parts = []
                for i in range(num_canonical_nodes):
                    begin = dataset_size * i // num_canonical_nodes
                    end = dataset_size * (i + 1) // num_canonical_nodes
                    # get the section of ids corresponding to this canonical node
                    part = ids[begin:end]
                    parts.append(sorted(part))
                lists.append(parts)
            # want to make sure the sample ids seen by each canonical node in each epoch is the same
            lists = list(zip(*lists))
            # each element of lists is now a tuple containing the lists of samples seen by a canonical node over all the epochs
            for parts in lists:
                # make sure all other epochs are the same as epoch 0.
                for i in range(1, len(parts)):
                    assert parts[0] == parts[i]


def test_shuffle_py1b():
    check(get_shuffle_py1b)


<<<<<<< HEAD
def test_shuffle_py1e():
    check(get_shuffle_py1e)
=======
def test_shuffle_py1br():
    check(get_shuffle_py1br)
>>>>>>> e58984ed


def test_shuffle_py1s():
    check(get_shuffle_py1s)


def test_shuffle_py2s():
    check(get_shuffle_py2s)<|MERGE_RESOLUTION|>--- conflicted
+++ resolved
@@ -5,12 +5,7 @@
 
 import numpy as np
 
-<<<<<<< HEAD
-from streaming.base.shuffle import (get_shuffle_py1b, get_shuffle_py1e, get_shuffle_py1s,
-=======
-from streaming.base.shuffle import (get_shuffle_py1b, get_shuffle_py1br, get_shuffle_py1s,
->>>>>>> e58984ed
-                                    get_shuffle_py2s)
+from streaming.base.shuffle import get_shuffle_py1b, get_shuffle_py1br, get_shuffle_py1e, get_shuffle_py1s, get_shuffle_py2s
 
 
 def check(get_shuffle: Callable) -> None:
@@ -46,19 +41,14 @@
 def test_shuffle_py1b():
     check(get_shuffle_py1b)
 
+def test_shuffle_py1br():
+    check(get_shuffle_py1br)
 
-<<<<<<< HEAD
 def test_shuffle_py1e():
     check(get_shuffle_py1e)
-=======
-def test_shuffle_py1br():
-    check(get_shuffle_py1br)
->>>>>>> e58984ed
-
 
 def test_shuffle_py1s():
     check(get_shuffle_py1s)
 
-
 def test_shuffle_py2s():
     check(get_shuffle_py2s)