--- conflicted
+++ resolved
@@ -1,7 +1,5 @@
-<<<<<<< HEAD
-from .cifar10 import CIFAR10 as CIFAR10
-from .imagenet import ImageNet as ImageNet
-=======
 # Copyright 2022 MosaicML Streaming authors
 # SPDX-License-Identifier: Apache-2.0
->>>>>>> 37d4a48f
+
+from .cifar10 import CIFAR10 as CIFAR10
+from .imagenet import ImageNet as ImageNet