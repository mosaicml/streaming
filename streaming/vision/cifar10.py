--- conflicted
+++ resolved
@@ -20,14 +20,9 @@
         remote (str, optional): Download shards from this remote path or directory. If None, this
             rank and worker's partition of the dataset must all exist locally. Defaults to
             ``None``.
-<<<<<<< HEAD
         split (str, optional): Which dataset split to use, if any. Defaults to ``None``.
         shuffle (bool): Whether to iterate over the samples in randomized order. Defaults to
             ``False``.
-=======
-        shuffle (bool, optional): Whether to iterate over the samples in randomized order. Defaults to
-            ``True``.
->>>>>>> 6fe0c0c6
         transform (callable, optional): A function/transform that takes in an image and returns a
             transformed version. Defaults to ``None``.
         target_transform (callable, optional): A function/transform that takes in the target and
@@ -44,13 +39,8 @@
             shards. Defaults to ``None``.
         shuffle_seed (int, optional): Seed for shuffling, or ``None`` for random seed. Defaults to
             ``None``.
-<<<<<<< HEAD
         shuffle_world_size (int, optional): Canonical world size for shuffling. Defaults to
             ``None``, which is interpreted as the world size of the initial run.
         batch_size (int, optional): Batch size of its DataLoader, which affects how the dataset is
             partitioned over the workers. Defaults to ``None``.
-=======
-        batch_size (int, optional): Hint the batch size that will be used on each device's DataLoader.
-            Defaults to ``None``.
->>>>>>> 6fe0c0c6
     """