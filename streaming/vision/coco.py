--- conflicted
+++ resolved
@@ -22,7 +22,6 @@
         remote (str, optional): Download shards from this remote path or directory. If None, this
             rank and worker's partition of the dataset must all exist locally. Defaults to
             ``None``.
-<<<<<<< HEAD
         split (str, optional): Which dataset split to use, if any. Defaults to ``None``.
         shuffle (bool): Whether to iterate over the samples in randomized order. Defaults to
             ``False``.
@@ -35,32 +34,15 @@
             ``None``.
         download_retry (int): Number of download re-attempts before giving up. Defaults to ``2``.
         download_timeout (float): Number of seconds to wait for a shard to download before raising
-=======
-        shuffle (bool, optional): Whether to iterate over the samples in randomized order. Defaults to
-            ``True``.
-        transform (callable, optional): A function/transform that takes in an image and bboxes and
-            returns a transformed version. Defaults to ``None``.
-        prefetch (int, optional): Target number of samples remaining to prefetch while iterating.
-            Defaults to ``100_000``.
-        keep_zip (bool, optional): Whether to keep or delete the compressed file when decompressing
-            downloaded shards. If set to None, keep iff remote is local. Defaults to ``None``.
-        retry (int, optional): Number of download re-attempts before giving up. Defaults to ``2``.
-        timeout (float, optional): Number of seconds to wait for a shard to download before raising
->>>>>>> 6fe0c0c6
             an exception. Defaults to ``60``.
         validate_hash (str, optional): Optional hash or checksum algorithm to use to validate
             shards. Defaults to ``None``.
         shuffle_seed (int, optional): Seed for shuffling, or ``None`` for random seed. Defaults to
             ``None``.
-<<<<<<< HEAD
         shuffle_world_size (int, optional): Canonical world size for shuffling. Defaults to
             ``None``, which is interpreted as the world size of the initial run.
         batch_size (int, optional): Batch size of its DataLoader, which affects how the dataset is
             partitioned over the workers. Defaults to ``None``.
-=======
-        batch_size (int, optional): Hint the batch size that will be used on each device's DataLoader.
-            Defaults to ``None``.
->>>>>>> 6fe0c0c6
     """
 
     def __init__(self,
