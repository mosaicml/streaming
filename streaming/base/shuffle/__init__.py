--- conflicted
+++ resolved
@@ -8,21 +8,15 @@
 
 from streaming.base.shuffle.naive import get_shuffle_naive
 from streaming.base.shuffle.py1b import get_shuffle_py1b
-<<<<<<< HEAD
+from streaming.base.shuffle.py1br import get_shuffle_py1br
 from streaming.base.shuffle.py1e import get_shuffle_py1e
-=======
-from streaming.base.shuffle.py1br import get_shuffle_py1br
->>>>>>> e58984ed
 from streaming.base.shuffle.py1s import get_shuffle_py1s
 from streaming.base.shuffle.py2s import get_shuffle_py2s
 
 algos = {
     'py1b': get_shuffle_py1b,
-<<<<<<< HEAD
+    'py1br': get_shuffle_py1br,
     'py1e': get_shuffle_py1e,
-=======
-    'py1br': get_shuffle_py1br,
->>>>>>> e58984ed
     'py1s': get_shuffle_py1s,
     'py2s': get_shuffle_py2s,
     'naive': get_shuffle_naive,
