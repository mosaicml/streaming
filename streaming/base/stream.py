--- conflicted
+++ resolved
@@ -22,10 +22,7 @@
 from streaming.base.util import retry, wait_for_file_to_exist
 from streaming.base.world import World
 
-<<<<<<< HEAD
 import re
-=======
->>>>>>> d8227db5
 import pyarrow as pa
 import requests
 from tempfile import TemporaryDirectory
@@ -514,12 +511,6 @@
         filename = os.path.join(self.local, self.split, get_index_basename())
         return os.stat(filename).st_size
 
-<<<<<<< HEAD
-=======
-import json
-import os
->>>>>>> d8227db5
-
 def save_dict_to_file(directory, filename, dictionary):
     """Save a dictionary to a file in the specified directory."""
     if not os.path.exists(directory):
@@ -542,11 +533,7 @@
     return dictionary
 
 
-<<<<<<< HEAD
 class DeltaSCStream(Stream):
-=======
-class DeltaStream(Stream):
->>>>>>> d8227db5
 
     def __init__(self,
                  cluster_id: str,
@@ -683,11 +670,7 @@
             shard.validate(allow_unsafe_types)
             shards.append(shard)
 
-<<<<<<< HEAD
-=======
         save_dict_to_file('./', 'basename_to_url.json', self.basename_to_url)
-
->>>>>>> d8227db5
         return shards
 
     def _download_file(self, from_basename: str, to_basename: Optional[str] = None) -> str:
@@ -722,7 +705,6 @@
         print('download to local is done = ', local)
         return local
 
-<<<<<<< HEAD
 
 class DeltaDBSQLStream(Stream):
 
@@ -906,8 +888,3 @@
             return local
         except:
             self.refresh_statement_id()
-
-
-
-=======
->>>>>>> d8227db5
