# Copyright 2023 MosaicML Streaming authors
# SPDX-License-Identifier: Apache-2.0

"""A mid-epoch-resumable streaming/caching pytorch IterableDataset."""

import json
import logging
import os
import warnings
from concurrent.futures import ThreadPoolExecutor, wait
from concurrent.futures._base import Future
from enum import IntEnum
from math import ceil
from threading import Event, Lock
from time import sleep, time_ns
from typing import Any, Dict, Iterator, Optional, Sequence, Tuple, Union

import numpy as np
from filelock import FileLock
from numpy.typing import NDArray
from torch import distributed as dist
from torch.utils.data import IterableDataset

from streaming.base.array import Array
from streaming.base.batching import generate_work
from streaming.base.constant import (BARRIER, BARRIER_FILELOCK, CACHE_FILELOCK, CACHE_USAGE,
                                     EPOCH_DATA, EPOCH_SHAPE, NEXT_EPOCH, RESUME,
                                     SHARD_ACCESS_TIMES, SHARD_STATES, TICK)
from streaming.base.distributed import maybe_init_dist
from streaming.base.format import get_index_basename
<<<<<<< HEAD
from streaming.base.partition import get_partitions
from streaming.base.sampling import get_sampling
=======
>>>>>>> 9eeccaeb
from streaming.base.shared import (SharedArray, SharedBarrier, SharedMemory, SharedScalar,
                                   _get_path, get_shm_prefix)
from streaming.base.spanner import Spanner
from streaming.base.stream import Stream
from streaming.base.util import bytes_to_int, number_abbrev_to_int
from streaming.base.world import World

# An arbitrary time in the future, used for cold shard eviction.
NEVER = np.iinfo(np.uint64).max

logger = logging.getLogger(__name__)


class _ShardState(IntEnum):
    """The download status of a shard.

    Restrictions:
    - The initial state of INVALID must be zero.
    - State transitions: REMOTE -> PREPARING -> LOCAL -> REMOTE.
    """
    INVALID = 0  # The state is allocated (e.g., in an array), but not initialized yet.
    REMOTE = 1  # The shard exists only at the remote source.
    PREPARING = 2  # The shard is currently being worked on: (a) downloading from remote to local,
    # (b) decompressing zip-only, etc.
    LOCAL = 3  # Some form of the shard (raw or zip) exists locally (as well as remotely).


class _IterState(IntEnum):
    """The iter status of an _Iterator.

    Restrictions:
    - State transitions: ITERATING -> EXITING -> EXITED.
    """
    ITERATING = 0  # We are currently iterating through an epoch.
    EXITING = 1  # We have been signalled to end the epoch (either we hit end of __iter__, or
    # someone else started a new epoch, of which only one can be valid at a time).
    EXITED = 2  # All threads have noticed the exit signal and exited.


class _Iterator:
    """State of StreamingDataset __iter__, used to track and coordinate its threads.

    Has methods to implement early exit when a new epoch is started before the last one is done.

    Order of threads: 0 <= yield loop <= ready thread <= download thread <= total.

    Three indices:
    * Download index: points to the sample we are presently downloading, skipping other workers'
      downloads in progress.
    * Ready index: points to the farthest contiguously downloaded sample by any worker on this
      node.
    * Yield index: points to the (downloaded) sample that we are currently yielding.

    Args:
        sample_ids (NDArray[np.int64]): This worker's samples to download and yield.
    """

    # The number of threads (`download`, `ready`, `yield``) to wait on the exits of before
    # returning. The `yield` main thread exits at the end of epoch(s).
    _num_threads_to_exit = 2

    def __init__(self, sample_ids: NDArray[np.int64]) -> None:
        self.sample_ids = sample_ids

        self.total = len(sample_ids)
        self.prepare_index = 0
        self.ready_index = 0
        self.yield_index = 0
        self.eviction_index = 0

        self._lock = Lock()
        self._state = 0
        self._num_exited = 0

    def exit(self) -> None:
        """Signal threads to exit, wait until they have all exited, then return.

        This is called when the user starts a new epoch without the threads from the previous epoch
        having exited yet.
        """
        # Signal threads to exit.
        with self._lock:
            if self._state == _IterState.ITERATING:
                self._state = _IterState.EXITING
            elif self._state == _IterState.EXITING:
                pass
            elif self._state == _IterState.EXITED:
                return
            else:
                raise RuntimeError(f'Invalid _IterState: {self._state}')

        # Block until they have all exited, updating _state to done.
        while True:
            with self._lock:
                if self._num_exited >= self._num_threads_to_exit:
                    self._state = _IterState.EXITED
                    break
            sleep(TICK)

    def should_exit(self) -> bool:
        """Check if the calling thread should exit.

        Returns:
            bool: Whether to exit.
        """
        with self._lock:
            return self._state in {_IterState.EXITING, _IterState.EXITED}

    def on_exit(self) -> None:
        """Note that a thread has exited."""
        with self._lock:
            self._num_exited += 1


class StreamingDataset(Array, IterableDataset):
    """A mid-epoch-resumable streaming/caching pytorch IterableDataset.

    Features elastically deterministic shuffling, which enables fast mid-epoch resumption.

    Checkpoints are represented in JSON as follows:

    .. code-block:: json

        {
            "epoch" :"int",
            "sample_in_epoch": "int",
            "shuffle_seed": "int",
            "num_canonical_nodes": "int"
        }

    StreamingDataset init takes two kinds of arguments:

    * What to iterate:

      * One or more streams (you must provide either ``streams`` or ``remote``/``local``):

        * ``streams``
        * ``remote``
        * ``local``

      * Knobs to control streaming behavior, which, if multiple streams are provided, become defaults
        applied to each of them:

        * ``split``
        * ``download_retry``
        * ``download_timeout``
        * ``validate_hash``
        * ``keep_zip``

      * Absolute dataset size, if streams were weighted relatively:

        * ``epoch_size``

    * How to iterate:

      * Shard lifecycle:

        * ``predownload``
        * ``cache_limit``

      * Determinism:

        * ``partition_algo``
        * ``num_canonical_nodes``
        * ``batch_size``

      * Shuffling:

        * ``shuffle``
        * ``shuffle_algo``
        * ``shuffle_seed``
        * ``shuffle_block_size``

      * Sampling:

        * ``sampling_method``
        * ``sampling_granularity``

      * Batching:

        * ``batching_method``


    Args:
        streams (Sequence[Stream], optional): One or more streams to stream/cache samples from,
            which may be upsampled or downsampled. StreamingDataset uses either ``streams`` or
            ``remote``/``local``. Defaults to ``None``.
        remote (str, optional): Remote path or directory to download the dataset from. If ``None``,
            its data must exist locally. StreamingDataset uses either ``streams`` or
            ``remote``/``local``. Defaults to ``None``.
        local (str, optional): Local working directory to download shards to. This is where shards
            are cached while they are being used. Uses a temp directory if not set.
            StreamingDataset uses either ``streams`` or ``remote``/``local``. Defaults to ``None``.
        split (str, optional): Which dataset split to use, if any. If provided, we stream from/to
            the ``split`` subdirs of  ``remote`` and ``local``. Defaults to ``None``.
        download_retry (int): Number of download re-attempts before giving up. Defaults to ``2``.
        download_timeout (float): Number of seconds to wait for a shard to download before raising
            an exception. Defaults to ``60``.
        validate_hash (str, optional): Optional hash or checksum algorithm to use to validate
            shards. Defaults to ``None``.
        keep_zip (bool): Whether to keep or delete the compressed form when decompressing
            downloaded shards. If ``False``, keep iff remote is local or no remote. Defaults to
            ``False``.
        epoch_size (Union[int, str], optional): Number of samples to draw per epoch balanced across all
            streams. If ``None``, takes its value from the total number of underlying samples.
            Provide this field if you are weighting streams relatively to target a larger or
            smaller epoch size. Defaults to ``None``. Can also take in human-readable number
            abbreviations (e.g., ``"100k"``, ``"64M"``, ``"77b"``, and so on). Defaults to ``None``.
        predownload (int, optional): Target number of samples to download per worker in advance
            of current sample. Workers will attempt to download ahead by this many samples during,
            but not before, training. Recommendation is to provide a value greater than per device
            batch size to ensure at-least per device batch size number of samples cached locally.
            If ``None``, its value gets derived using per device batch size and number of
            canonical nodes ``max(batch_size, 256 * batch_size // num_canonical_nodes)``.
            Defaults to ``None``.
        cache_limit (Union[int, str], optional): Maximum size in bytes of this StreamingDataset's
            shard cache. Before downloading a shard, the least recently used resident shard(s)
            may be evicted (deleted from the local cache) in order to stay under the limit.
            Set to ``None`` to disable shard eviction. Supports integer bytes as well as string
            human-readable bytes (e.g., ``100b``, ``64kb``, ``77mb``, and so on). Defaults to
            ``None``.
        partition_algo (str): Which partitioning algorithm to use. Defaults to ``orig``.
        num_canonical_nodes (int, optional): Canonical number of nodes for shuffling with
            resumption. The sample space is divided evenly according to the number of canonical
            nodes. The higher the value, the more independent non-overlapping paths the
            StreamingDataset replicas take through the shards per model replica (increasing data
            source diversity). Defaults to ``None``, which is interpreted as 64 times the number
            of nodes of the initial run.

            .. note::

                For sequential sample ordering, set ``shuffle`` to ``False`` and
                ``num_canonical_nodes`` to the number of physical nodes of the initial run.
        batch_size (int, optional): Batch size of its DataLoader, which affects how the dataset is
            partitioned over the workers. Defaults to ``None``.
        shuffle (bool): Whether to iterate over the samples in randomized order. Defaults to
            ``False``.
        shuffle_algo (str): Which shuffling algorithm to use. Defaults to ``py1s``.
        shuffle_seed (int): Seed for Deterministic data shuffling. Defaults to ``9176``.
        shuffle_block_size (int): Unit of shuffle. A canonical node's samples are split into blocks
            of this size, and samples within each block are shuffled. Defaults to ``1 << 18``.
        sampling_method (str): Which sampling method to use, either ``balanced`` or ``fixed``.
            Defaults to ``balanced``.
<<<<<<< HEAD
        sampling_granularity (int): When picking samples for a stream's final partial repeat,
            how many samples to pick from the same shard at a time (``1`` for evenly balanced
            across shards). Defaults to ``1``.
=======
        batching_method (str): Which batching method to use, either ``random``, ``stratified``, or
            ``per_stream``. Defaults to ``random``.
>>>>>>> 9eeccaeb
    """

    def __init__(self,
                 *,
                 streams: Optional[Sequence[Stream]] = None,
                 remote: Optional[str] = None,
                 local: Optional[str] = None,
                 split: Optional[str] = None,
                 download_retry: int = 2,
                 download_timeout: float = 60,
                 validate_hash: Optional[str] = None,
                 keep_zip: bool = False,
                 epoch_size: Optional[Union[int, str]] = None,
                 predownload: Optional[int] = None,
                 cache_limit: Optional[Union[int, str]] = None,
                 partition_algo: str = 'orig',
                 num_canonical_nodes: Optional[int] = None,
                 batch_size: Optional[int] = None,
                 shuffle: bool = False,
                 shuffle_algo: str = 'py1s',
                 shuffle_seed: int = 9176,
                 shuffle_block_size: int = 1 << 18,
                 sampling_method: str = 'balanced',
<<<<<<< HEAD
                 sampling_granularity: int = 1) -> None:
=======
                 batching_method: str = 'random') -> None:
>>>>>>> 9eeccaeb
        # Global arguments (which do not live in Streams).
        self.predownload = predownload
        self.cache_limit = cache_limit
        self.partition_algo = partition_algo
        self.num_canonical_nodes = num_canonical_nodes
        self.batch_size = batch_size
        self.shuffle = shuffle
        self.shuffle_algo = shuffle_algo
        self.shuffle_seed = shuffle_seed
        self.shuffle_block_size = shuffle_block_size
        self.sampling_method = sampling_method.lower().strip()
<<<<<<< HEAD
        self.sampling_granularity = sampling_granularity
=======
        self.batching_method = batching_method.lower().strip()
>>>>>>> 9eeccaeb

        # Check streams vs remote/local.
        if bool(streams) == (bool(remote) or bool(local)):
            raise ValueError(
                'You must provide either `streams` or `remote`/`local`, but not both.')

        # Check sampling method is one of "balanced" or "fixed".
        if self.sampling_method not in ['balanced', 'fixed']:
            raise ValueError(
                f'Invalid sampling method: {sampling_method}. Must be one of `balanced` or `fixed`.'
            )

        # Check batching method is one of "random", "stratified", or "per_stream".
        if self.batching_method not in ['random', 'stratified', 'per_stream']:
            raise ValueError(
                f'Invalid batching method: {batching_method}. Must be one of `random`, `stratified`, or `per_stream.'
            )

        # issue deprecation warning for py1b shuffle algorithm.
        if self.shuffle_algo == 'py1b':
            warnings.warn(
                'The \'py1b\' shuffle algorithm will soon be deprecated. Please use the more performant \'py1br\' algorithm instead.',
                DeprecationWarning,
                stacklevel=2)

        # Check that predownload is at least per device batch size.
        if self.predownload is not None and self.batch_size is not None and \
            self.predownload < self.batch_size:
            warnings.warn(f'predownload < batch_size ({self.predownload} < {self.batch_size}).' +
                          f'This may result in slower batch time. Recommendation is to set ' +
                          f'predownload to at-least batch_size.')
        # Convert epoch size from string to int, if needed. Cannot be negative.
        epoch_size_value = None
        if epoch_size:
            epoch_size_value = number_abbrev_to_int(epoch_size)
            if epoch_size_value < 0:
                raise ValueError(f'Epoch size cannot be negative. Received {epoch_size_value}.')

        # Initialize torch dist ourselves, if necessary.
        destroy_dist = maybe_init_dist()

        # Initialize the Stream defaults and normalize to a list of Streams.
        if streams:
            default = {
                'remote': remote,
                'local': local,
                'split': split,
                'download_retry': download_retry,
                'download_timeout': download_timeout,
                'validate_hash': validate_hash,
                'keep_zip': keep_zip,
            }
            for stream in streams:
                stream.apply_default(default)
        else:
            default = Stream(remote=remote,
                             local=local,
                             split=split,
                             download_retry=download_retry,
                             download_timeout=download_timeout,
                             validate_hash=validate_hash,
                             keep_zip=keep_zip)
            streams = [default]

        # Validate the stream weighting scheme (relative or absolute) to catch errors before we go
        # to the trouble of loading them.
        Stream.validate_weights(streams)

        # Set streams.
        self.streams = streams
        self.num_streams = len(streams)

        # Initialize the World context.
        #
        # Beware: This information is for the per-rank process. DataLoader worker processes may see
        # different values for these fields. We are saving the rank World here because we cannot
        # instantiate a World inside the StreamingDataset destructor.
        self._rank_world = world = World()

        # Download each stream's index, load their shards, and map streams <-> shards.
        self.num_samples = 0
        self.shards = []
        stream_per_shard = []
        self.shard_offset_per_stream = np.zeros(self.num_streams, np.int64)
        self.shards_per_stream = np.zeros(self.num_streams, np.int64)
        self.sample_offset_per_stream = np.zeros(self.num_streams, np.int64)
        self.samples_per_stream = np.zeros(self.num_streams, np.int64)
        for stream_id, stream in enumerate(self.streams):
            stream_shards = stream.get_shards(world)
            num_stream_samples = sum(map(len, stream_shards))
            if not num_stream_samples:
                index_filename = os.path.join(stream.local, stream.split, get_index_basename())
                raise RuntimeError(f'Stream contains no samples: {index_filename}.')
            stream_per_shard += [stream_id] * len(stream_shards)
            self.shard_offset_per_stream[stream_id] = len(self.shards)
            self.shards_per_stream[stream_id] = len(stream_shards)
            self.sample_offset_per_stream[stream_id] = self.num_samples
            self.samples_per_stream[stream_id] = num_stream_samples
            self.shards += stream_shards
            self.num_samples += num_stream_samples
        self.stream_per_shard = np.array(stream_per_shard, np.int64)
        self.num_shards = len(self.shards)

        # Check that cache limit is possible.
        if self.cache_limit:
            if isinstance(self.cache_limit, str):
                self.cache_limit = bytes_to_int(self.cache_limit)
            min_cache_usage = sum((stream.get_index_size() for stream in streams))
            if self.cache_limit <= min_cache_usage:
                raise ValueError(f'Minimum cache usage ({min_cache_usage} bytes) is larger than ' +
                                 f'the cache limit ({self.cache_limit} bytes). Please raise ' +
                                 f'`cache_limit`.')

        # Build the shard index (for partitioning and mapping samples to shards).
        self.samples_per_shard = np.array([shard.samples for shard in self.shards], np.int64)
        self.sample_offset_per_shard = self.samples_per_shard.cumsum() - self.samples_per_shard
        self.spanner = Spanner(self.samples_per_shard)

        # Now that we know the number of underlying samples of each stream, derive each stream's
        # true proportion/repeat/choose, as well as the total epoch size.
        self.epoch_size = Stream.apply_weights(self.streams, self.samples_per_stream,
                                               epoch_size_value, self.shuffle_seed)

        # Length (__len__) is the resampled epoch size divided over the number of devices.
        self.length = ceil(self.epoch_size / world.num_ranks)

        # Register/lookup our shared memory prefix and filelock root directory.
        streams_local = [os.path.abspath(os.path.join(x.local, x.split)) for x in streams]
        streams_remote = [
            os.path.join(x.remote, x.split) if x.remote is not None else None for x in streams
        ]
        self._shm_prefix_int, self._locals_shm = get_shm_prefix(streams_local, streams_remote,
                                                                world)
        self._filelock_root = os.path.join(os.path.sep, 'tmp', 'streaming')
        os.makedirs(self._filelock_root, exist_ok=True)

        # Create the shared memory-backed barrier, without its lock, which is unpickleable.
        self._shared_barrier = SharedBarrier(
            os.path.join(self._filelock_root, _get_path(self._shm_prefix_int, BARRIER_FILELOCK)),
            _get_path(self._shm_prefix_int, BARRIER))

        # Epoch counter.
        #
        # Note: we do not assume that the end of __iter__() will ever be reached, so we need to
        # increment the epoch counter at the start of __iter__() instead of at the end, so we need
        # to track what the next epoch is, not the current epoch.
        self._next_epoch = SharedScalar(np.int64, _get_path(self._shm_prefix_int, NEXT_EPOCH))

        # Cache filelock. Protects downloading and evicting shards.
        self._cache_filelock_path = os.path.join(self._filelock_root,
                                                 _get_path(self._shm_prefix_int, CACHE_FILELOCK))
        self._cache_filelock: FileLock

        # Cache usage in bytes.
        self._cache_usage = SharedScalar(np.int64, _get_path(self._shm_prefix_int, CACHE_USAGE))

        # Shard states array. Tells if a shard is missing, downloading, or present (eviction
        # happens under the lock).
        self._shard_states = SharedArray(self.num_shards, np.uint8,
                                         _get_path(self._shm_prefix_int, SHARD_STATES))

        # Time of last access per shard. This is used to decide which shard(s) to evict when we run
        # out of space.
        self._shard_access_times = SharedArray(self.num_shards, np.uint64,
                                               _get_path(self._shm_prefix_int, SHARD_ACCESS_TIMES))

        # Initialize shared memory objects.
        if world.is_local_leader:
            # Set initial epoch (before any resumption).
            self.next_epoch = 0

            # Get cache usage due to streams.
            self.cache_usage = 0
            for stream in self.streams:
                self.cache_usage += stream.get_index_size()

            # Get cache usage due to shards.
            cache_usage_per_shard = np.zeros(self.num_shards, np.int64)
            for stream_id, stream in enumerate(self.streams):
                begin = self.shard_offset_per_stream[stream_id]
                end = begin + self.shards_per_stream[stream_id]
                stream.set_up_local(self.shards[begin:end], cache_usage_per_shard[begin:end])
            self.cache_usage += cache_usage_per_shard.sum()

            # If either raw or zip are present after local dir setup, the shard is considered
            # present for download/eviction logic purposes (may need to decompress upon use).
            for shard_id, size in enumerate(cache_usage_per_shard):
                self._shard_states[shard_id] = _ShardState.LOCAL if size else _ShardState.REMOTE
                self._shard_access_times[shard_id] = time_ns()

        if dist.is_available() and dist.is_initialized():
            dist.barrier()

        if destroy_dist:
            dist.destroy_process_group()

        # Placeholder for a shared memory object where load_state_dict() saves its data to be
        # picked up by __iter__().
        self._resume_shm: SharedMemory

        # Placeholder for an _Iterator which tracks state during __iter__().
        self._iterator: _Iterator

        # For exception handling in __iter__ threads.
        self._executor: ThreadPoolExecutor
        self._event: Event

        del self._shared_barrier.lock  # Remote the lock that makes it unpickleable.

    def __del__(self) -> None:
        """Destructor, which releases its local working directories."""
        if hasattr(self, '_locals_shm'):
            try:
                self._locals_shm.buf[:4] = np.int32(0).tobytes()
            except:
                pass

    @property
    def size(self) -> int:
        """Get the size of the dataset in samples.

        Returns:
            int: Number of samples.
        """
        return self.num_samples

    @property
    def next_epoch(self) -> int:
        """Get the next epoch.

        Returns:
            int: Next epoch.
        """
        return int(self._next_epoch.get())

    @next_epoch.setter
    def next_epoch(self, next_epoch: int) -> None:
        """Set the next epoch.

        Args:
            next_epoch (int): Next epoch.
        """
        self._next_epoch.set(next_epoch)

    @property
    def cache_usage(self) -> int:
        """Get the cache usage.

        Returns:
            int: Cache usage in bytes.
        """
        return int(self._cache_usage.get())

    @cache_usage.setter
    def cache_usage(self, cache_usage: int) -> None:
        """Set the cache usage.

        Args:
            cache_usage (int): Cache usage in bytes.
        """
        self._cache_usage.set(cache_usage)

    def __len__(self) -> int:
        """Get the length as a PyTorch IterableDataset.

        Returns:
            int: Dataset length.
        """
        return self.length

    def _set_predownload(self) -> None:
        """Set the predownload value which is per number of workers."""
        if self.predownload is None:
            self.predownload = max(
                self.batch_size, 256 * self.batch_size // self.num_canonical_nodes
            ) if self.batch_size is not None and self.num_canonical_nodes is not None else 512

    def _resume(self, world: World, epoch: int) -> Tuple[int, int]:
        """Either resume from checkpoint or start at the beginning.

        Args:
            world (World): World state.
            epoch (int): What epoch we think it is (pre-checkpoint).

        Returns:
            Tuple[int, int]: What epoch this is, and sample offset in that epoch.
        """
        # Get the resume state, if it exists.
        name = _get_path(self._shm_prefix_int, RESUME)
        try:
            shm = SharedMemory(name=name, create=False)
        except FileNotFoundError:
            # There is nothing to resume.
            if not self.num_canonical_nodes:
                self.num_canonical_nodes = world.num_nodes * 64
            self._set_predownload()
            return epoch, 0

        # SharedMemory buffers may contain additional null bytes at the end.
        buf = bytes(shm.buf)
        index = buf.find(b'\0')
        buf = buf[:index] if index != -1 else buf
        obj = json.loads(buf.decode('utf-8'))

        # Check if the resume state is stale.
        if obj['epoch'] < epoch:
            if not self.num_canonical_nodes:
                self.num_canonical_nodes = world.num_nodes * 64
            self._set_predownload()
            return epoch, 0

        # Load the correct resumption meta data.
        epoch = obj['epoch']
        sample_in_epoch = obj['sample_in_epoch']
        self.num_canonical_nodes = obj['num_canonical_nodes']
        self.shuffle_seed = obj['shuffle_seed']
        self._set_predownload()

        return epoch, sample_in_epoch

    def _resume_incr_epoch(self, world: World) -> Tuple[int, int]:
        """Start or resume training, pre-incrementing the next epoch.

        Args:
            world (World): World state.

        Returns:
            Tuple[int, int]: What epoch this is, and sample offset in that epoch.
        """
        # Lazily create the shared barrier's FileLock, which contains a threading Lock, which is
        # unpickleable.
        if not hasattr(self._shared_barrier, 'lock'):
            self._shared_barrier.lock = FileLock(self._shared_barrier.filelock_path)

        # Either resume from checkpoint, or start from scratch.
        presumed_epoch = self.next_epoch
        epoch, sample_in_epoch = self._resume(world, presumed_epoch)

        # Wait for everyone to get the epoch above.
        self._shared_barrier(world.workers_per_node)

        # Set the new next epoch.
        if world.is_local_leader:
            self.next_epoch = epoch + 1

        return epoch, sample_in_epoch

    def state_dict(self, num_samples: int, from_beginning: bool) -> Dict[str, Any]:
        """Get a dict containing training state (called from non-worker process).

        This is called on rank zero.

        Our stock StreamingDataLoader counts samples from start of training (from_beginning=false).
        However, if you are always counting from the start of the epoch, set from_beginning=true.

        Args:
            num_samples (int): The number of samples processed so far in the current epoch.
            from_beginning (int): Whether we are counting samples from the start of this epoch, or
                the start of just this potentially resumed training run this epoch.

        Returns:
            Dict[str, Any]: The state.
        """
        world = World()
        epoch = self.next_epoch - 1
        epoch, offset = self._resume(world, epoch)
        if from_beginning:
            sample_in_epoch = num_samples
        else:
            sample_in_epoch = offset + num_samples
        return {
            'epoch': epoch,
            'sample_in_epoch': sample_in_epoch,
            'num_canonical_nodes': self.num_canonical_nodes,
            'shuffle_seed': self.shuffle_seed
        }

    def load_state_dict(self, obj: Dict[str, Any]) -> None:
        """Load a dict containing training state (called from non-worker process).

        This is called on each copy of the dataset when resuming.

        We just save the state to shared memory for workers to pick up when __iter__ is next
        called. We use shm because changes to this copy of the dataset wouldn't be picked up by
        persistent workers.

        Args:
            obj (Dict[str, Any]): The state.
        """
        name = _get_path(self._shm_prefix_int, RESUME)
        data = json.dumps(obj, sort_keys=True).encode('utf-8')
        # Some platforms choose to allocate chunks of memory based upon that platform's memory page
        # size, hence the exact size of the shared memory block that was returned may be larger
        # than what was requested.
        self._resume_shm = SharedMemory(name=name, size=len(data))
        self._resume_shm.buf[:len(data)] = data

    def resample_streams(
            self,
            epoch: int,
            stream_id: Optional[int] = None) -> Tuple[NDArray[np.int64], NDArray[np.int64]]:
        """Perform the up/down-sampling needed to generate the weighted epoch.

        Args:
            epoch (int): What epoch this is for. Used in seeding the sampling RNG.
            stream_id (Optional[int]): Which stream to resample. If ``None``, resample all streams. Defaults to ``None``.

        Returns:
            Tuple[NDArray[np.int64], NDArray[np.int64]]: Sampled shard sizes and sample mapping.
        """
        # Initialize random number generator and arrays. If sampling_method is "fixed", the rng
        # seed does not change, resulting in the same samples from each stream each epoch.
        rng = np.random.default_rng(self.shuffle_seed + epoch) \
            if self.sampling_method == 'balanced' \
            else np.random.default_rng(self.shuffle_seed)
        shuffle_units = []
        sample_ids = []

        resampling_streams = range(self.num_streams) if stream_id is None else [stream_id]

        # Iterate over each stream.
        for stream_id in resampling_streams:
            # stream's shard offset in list of all shards from all streams
            stream_shard_offset = self.shard_offset_per_stream[stream_id]
            num_stream_shards = self.shards_per_stream[stream_id]
            stream_shard_ids = stream_shard_offset + np.arange(num_stream_shards)

            # Calculate choose per stream shard.
            samples_per_stream_shard = self.samples_per_shard[stream_shard_ids]
            # the number of items to choose from each stream (calculated during dataset
            # initialization)
            stream_choose = self.streams[stream_id].choose
            use_epoch = self.sampling_method == 'balanced'
            choose_per_stream_shard = get_sampling(samples_per_stream_shard, stream_choose,
                                                   self.sampling_granularity, self.shuffle_seed,
                                                   epoch, use_epoch)

            # Iterate over each shard of this stream.
            for shard_id, shard_samples, shard_choose in zip(stream_shard_ids,
                                                             samples_per_stream_shard,
                                                             choose_per_stream_shard):
                # Calculate shuffle units for this shard.
                # shuffle units are lists where each entry is a number of samples to take
                # from the shard. If upsampling a shard with 4 samples by 2.5x,
                # shard_choose will be 10, and shard_shuffle_units will be [4, 4, 2]. If
                # downsampling that same shard by 0.5x, shard_choose will be 2 and
                # shard_shuffle_units will be just [2].
                shard_shuffle_units = [shard_samples] * (shard_choose // shard_samples)
                remainder = shard_choose % shard_samples
                if remainder:
                    shard_shuffle_units.append(remainder)
                shuffle_units.append(shard_shuffle_units)

                # Calculate sample IDs of any full repeats.
                shard_sample_offset = self.sample_offset_per_shard[shard_id]
                num_full_repeats = shard_choose // shard_samples
                if num_full_repeats:
                    full_repeat = shard_sample_offset + np.arange(shard_samples)
                    sample_ids += [full_repeat] * num_full_repeats

                # Calculate sample IDs of a possible partial repeat.
                # for fixed sampling this partial repeat chooses the same
                # samples since we have fixed the rng seed.
                shortfall = shard_choose % shard_samples
                if shortfall:
                    partial_repeat = shard_sample_offset + rng.choice(
                        shard_samples, shortfall, False)
                    partial_repeat.sort()
                    sample_ids.append(partial_repeat)

        shuffle_units = np.concatenate(shuffle_units).astype(np.int64)
        sample_ids = np.concatenate(sample_ids).astype(np.int64)
        return shuffle_units, sample_ids

    def _share_work(self, sample_ids: NDArray[np.int64]) -> Tuple[SharedMemory, SharedMemory]:
        """Put an epoch's sample ordering into shared memory.

        Args:
            sample_ids (NDArray[np.int64]): Sample IDs.

        Returns:
            Tuple[SharedMemory, SharedMemory]: Shared memory arrays containing shape and data.
        """
        ndim = 5

        # Validate shape.
        if sample_ids.ndim != ndim:
            raise ValueError(f'Sample IDs must be of {ndim}D shape (num physical nodes, ' +
                             f'ranks per node, workers per rank, batches per worker, ' +
                             f'batch size). Instead, found as {sample_ids.ndim}D shape.')

        # Save the generated epoch shape to shared memory.
        name = _get_path(self._shm_prefix_int, EPOCH_SHAPE)
        size = ndim * np.int64().nbytes
        shape_shm = SharedMemory(name=name, create=True, size=size, auto_cleanup=False)
        shape_shm.buf[:size] = np.array(sample_ids.shape, np.int64).tobytes()

        # Save the generated epoch data to shared memory.
        name = _get_path(self._shm_prefix_int, EPOCH_DATA)
        size = sample_ids.size * np.int64().nbytes
        data_shm = SharedMemory(name=name, create=True, size=size, auto_cleanup=False)
        data_shm.buf[:size] = sample_ids.tobytes()

        return shape_shm, data_shm

    def _attach_work(self) -> Tuple[NDArray[np.int64], SharedMemory, SharedMemory]:
        """Get an epoch's sample ordering from shared memory.

        Returns:
            NDArray[np.int64]: Sample IDs.
        """
        ndim = 5

        # Load the generated epoch shape from shared memory.
        name = _get_path(self._shm_prefix_int, EPOCH_SHAPE)
        size = ndim * np.int64().nbytes
        shape_shm = SharedMemory(name=name, create=False, size=size, auto_cleanup=False)
        shape = tuple(np.ndarray(5, buffer=shape_shm.buf, dtype=np.int64))

        # Attach to the generated epoch data in shared memory.
        name = _get_path(self._shm_prefix_int, EPOCH_DATA)
        size = int(np.prod(shape)) * np.int64().nbytes
        data_shm = SharedMemory(name=name, create=False, size=size, auto_cleanup=False)
        sample_ids = np.ndarray(shape, buffer=data_shm.buf, dtype=np.int64)

        return sample_ids, shape_shm, data_shm

    def _get_work(self, world: World, epoch: int, sample_in_epoch: int) -> NDArray[np.int64]:
        """Get this worker's partition of this epoch's sample space.

        Args:
            world (World): World state.
            epoch (int): Which epoch it is.
            sample_in_epoch (int): Where we are in the epoch.

        Returns:
            Optional[NDArray[np.int64]]: Our partition of the epoch.
        """
        # Lazily create the shared barrier's FileLock, which contains a threading Lock, which is
        # unpickleable.
        if not hasattr(self._shared_barrier, 'lock'):
            self._shared_barrier.lock = FileLock(self._shared_barrier.filelock_path)

        # Do expensive work that may use a lot of cores/memory just once, in the local leader.
        if world.is_local_leader:
            epoch_sample_ids = generate_work(self.batching_method, self, world, epoch,
                                             sample_in_epoch)
            shape_shm, data_shm = self._share_work(epoch_sample_ids)
            self._shared_barrier(world.workers_per_node)
        else:
            self._shared_barrier(world.workers_per_node)
            epoch_sample_ids, shape_shm, data_shm = self._attach_work()

        # Each worker gets their portion of the work.
        worker_sample_ids = epoch_sample_ids[world.node, world.rank_of_node,
                                             world.worker_of_rank].flatten()

        self._shared_barrier(world.workers_per_node)

        # Now clean up after ourselves.
        shape_shm.cleanup()
        data_shm.cleanup()

        return worker_sample_ids

    def _evict_shard(self, shard_id: int) -> None:
        """Evict the given shard.

        Assumes you hold ``_cache_filelock``, preventing anyone else from modifying the cache. We
        expect that shard deletions are very fast.

        This method is called internally by ``prepare_shard`` to clear space for more downloads.

        Args:
            shard_id (int): Shard to evict.
        """
        # Delete the shard's last access time, so that it is not searchable when finding the
        # coldest shard to evict. This is done by setting the time far into the future.
        self._shard_access_times[shard_id] = NEVER

        # Set the shard state to missing.
        self._shard_states[shard_id] = _ShardState.REMOTE

        # Perform the eviction, updating cache usage to account for the removal.
        shard = self.shards[shard_id]
        self.cache_usage -= shard.evict()
        if self.cache_usage < 0:
            raise RuntimeError(f'Negative cache usage: {self.cache_usage}.')

    def _evict_coldest_shard(self) -> None:
        """Evict the coldeset (i.e., least recently accessed) shard.

        Assumes you hold ``__cache_filelock``, preventing anyone else from modifying the cache. We
        expect that shard deletions are very fast.

        This method is called internally by ``prepare_shard`` to clear space for more downloads.
        """
        while True:
            # Find the shard with the oldest last access time.
            shard_id = int(self._shard_access_times.numpy().argmin())

            # Check the shard's last access time. If it is NEVER, there are no downloaded shards to
            # evict. If any shards are currently being downloaded, wait, else raise an error.
            if self._shard_access_times[shard_id] == NEVER:
                if (self._shard_states.numpy() == _ShardState.PREPARING).any():
                    sleep(TICK)
                    continue
                else:
                    raise ValueError(
                        f'Tried to evict a shard {shard_id}, but no shards are present to evict ' +
                        f'(cache usage {self.cache_usage} of {self.cache_limit})')

            # The shard has a valid timestamp. Now, verify that it is actually present. There is an
            # edge case where it may not be present (see the note in get_item()). If not present,
            # pick the next lowest shard.
            if self._shard_states[shard_id] != _ShardState.LOCAL:
                self._shard_access_times[shard_id] = NEVER
                continue

            # Break on success.
            break

        # Evict that shard.
        self._evict_shard(shard_id)

    def evict_shard(self, shard_id: int) -> None:
        """Evict the given shard.

        This method is multithread/multiprocess-safe.

        Args:
            shard_id (int): Shard to evict.
        """
        # Lock the cache. FileLocks contain threading Locks, which are not pickleable, which is
        # incompatible with spawn, so must be created lazily.
        if not hasattr(self, CACHE_FILELOCK):
            self._cache_filelock = FileLock(self._cache_filelock_path)

        with self._cache_filelock:
            self._evict_shard(shard_id)

    def evict_coldest_shard(self) -> None:
        """Evict the coldest (i.e., least recently accessed) shard.

        This method is multithread/multiprocess-safe.
        """
        # Lock the cache. FileLocks contain threading Locks, which are not pickleable, which is
        # incompatible with spawn, so must be created lazily.
        if not hasattr(self, CACHE_FILELOCK):
            self._cache_filelock = FileLock(self._cache_filelock_path)

        with self._cache_filelock:
            self._evict_coldest_shard()

    def prepare_shard(self, shard_id: int, blocking: bool = True) -> None:
        """Download a shard, either waiting or skipping if in progress by another worker.

        This method is multithread/multiprocess-safe.

        If cache limit is enabled, this method may delete one or more other shards to make space
        for this download.

        Args:
            shard_id (int): Shard to download.
            blocking (bool): Whether to wait or skip if the shard is currently being downloaded by
                someone else.
        """
        # Lock the cache. FileLocks contain threading Locks, which are not pickleable, which is
        # incompatible with spawn, so must be created lazily.
        if not hasattr(self, CACHE_FILELOCK):
            self._cache_filelock = FileLock(self._cache_filelock_path)
        lock = self._cache_filelock
        lock.acquire()

        # Get the state of the shard to download.
        state = self._shard_states[shard_id]

        # Which state is it in?
        if state == _ShardState.REMOTE:
            # If missing, transition state to preparing.
            self._shard_states[shard_id] = _ShardState.PREPARING

            # Get the stream and shard.
            stream_id = self.stream_per_shard[shard_id]
            stream = self.streams[stream_id]
            shard = self.shards[shard_id]

            # If cache_limit is enabled, we first may have to make space for the new shard.
            if self.cache_limit:
                # Evict one shard at a time until our download will stay under the cache limit.
                # This means both the raw and zip forms of the shard due to decompressing.
                shard_max_cache_usage = shard.get_max_size()
                while self.cache_limit < self.cache_usage + shard_max_cache_usage:
                    self._evict_coldest_shard()

            # With the above preamble done, we can release the cache lock.
            lock.release()

            # Perform the download (shard will not be modified by others in PREPARING state).
            delta = stream.prepare_shard(shard)

            # Download completed, so note the time and transition shard state to LOCAL.
            lock.acquire()
            self.cache_usage += delta
            self._shard_access_times[shard_id] = time_ns()
            self._shard_states[shard_id] = _ShardState.LOCAL
            lock.release()
        elif state == _ShardState.PREPARING:
            # Someone else is currently downloading the shard. Release the lock for others to make
            # progress.
            lock.release()

            # Do we wait on them?
            if blocking:
                # Wait for the shard to transition out of PREPARING state (to LOCAL, although it would
                # be possible for it to become evicted again before a TICK has elapsed).
                while self._shard_states[shard_id] == _ShardState.PREPARING:
                    sleep(TICK)

            # There is no need to update the last access time, because that will be set by the
            # process that downloaded the shard.
        elif state == _ShardState.LOCAL:
            # Get the stream and shard.
            stream_id = self.stream_per_shard[shard_id]
            stream = self.streams[stream_id]
            shard = self.shards[shard_id]

            # We may need to decompress the shard (if local dir just contains zips).
            raw_info, _ = shard.file_pairs[0]  # Each file pair is present in the same way.
            raw_filename = os.path.join(stream.local, stream.split, raw_info.basename)  # Find raw.
            if not os.path.isfile(raw_filename):  # Is raw missing?
                self._shard_states[shard_id] = _ShardState.PREPARING  # Lock the shard.
                lock.release()  # Unblock other workers.
                delta = stream.prepare_shard(shard)  # Decompress and remove zip.
                lock.acquire()  # Briefly take the lock back.
                self._shard_states[shard_id] = _ShardState.LOCAL  # Restore shard state.
                self.cache_usage += delta  # Update accounting.
            self._shard_access_times[shard_id] = time_ns()  # Touch the shard.
            lock.release()
        else:
            # Unknown state.
            lock.release()
            raise RuntimeError(f'Invalid shard state: {state}')

    def get_item(self, sample_id: int, retry: int = 7) -> Any:
        """Get sample by global index, blocking to download its shard if not present.

        Args:
            sample_id (int): Sample index.
            retry (int): Maximum number of times to download its shard before giving up. In the
                edge case of a shard being evicted before sample access, you will have to
                re-download it. Defaults to ``7``.

        Returns:
            Dict[str, Any]: Mapping of column name to column data.
        """
        # Background thread crashed, terminate the main process
        if hasattr(self, '_event') and self._event.is_set():
            raise RuntimeError('Background thread failed. Check other traceback.')
        # Locate the shard and sample offset within that shard where the sample lives.
        shard_id, shard_sample_id = self.spanner[sample_id]
        shard = self.shards[shard_id]

        sample = None
        errors = []
        for _ in range(1 + retry):
            try:
                # Shortcut path: just assume the shard is present. Using exceptions as control flow
                # is actually faster than checking that the shard is present because python.
                sample = shard[shard_sample_id]

                # Manually update the last access time afterward. This also happens at the end of
                # prepare_shard().
                #
                # Note: for performance reasons, we have not taken the lock here. This results in
                # an edge case where a shard has a last access time but is actually not LOCAL.
                # This impacts _evict_coldest_shard(), which we modify to handle this case.
                self._shard_access_times[shard_id] = time_ns()

                # On success, break out.
                break
            except FileNotFoundError as e:
                # Fallback: shard file is missing (generates `FileNotFoundError` exception),
                # ensure the shard file is downloaded, then try to access the sample again.
                # Loops because it may become evicted in the meantime.
                errors.append(str(e))
                self.prepare_shard(shard_id)
        else:
            # Main process failed. Let the threads know to terminate.
            if hasattr(self, '_event'):
                self._event.set()
            if self.cache_limit:
                raise RuntimeError(f'{errors[-1]}. StreamingDataset repeatedly failed to ' +
                                   f'download a shard. This may be due to thrashing caused by ' +
                                   f'`cache_limit` being set too low.')
            else:
                raise RuntimeError(f'{errors[-1]}. Check if the shard file exists in your ' +
                                   f'remote location or have you deleted the shard file from ' +
                                   f'the local directory?')

        return sample

    def on_exception(self, future: Future) -> None:
        """Raise an exception to the caller if an exception was generated by a thread.

        Also, set the thread event to let the other threads know about the exception.

        Args:
            future (Future): The status of the task.

        Raises:
            Exception: re-raises the exception.
        """
        exception = future.exception()
        if exception:
            # Set the event to let the other threadpool threads know about the exception.
            self._event.set()
            # Re-raise the exception.
            raise exception

    def _prepare_thread(self, it: _Iterator) -> None:
        """Download the relevant shards in the background while we are being iterated.

        This thread is started at the beginning of each epoch, and exits either when out of samples
        or when a new epoch is started, calling exit() on its state (only one epoch is valid at a
        time).

        Each worker has its own download thread, which iterates ahead of the ready thread and yield
        loop.

        Args:
            it (_Iterator): State of __iter__.
        """
        # Download loop.
        while True:
            # If we've started a new epoch early (__iter__ was called again), exit this thread
            # because there can only be one epoch at once.
            if it.should_exit():
                break

            # If we're out of samples this epoch, exit this thread because we are done downloading.
            if it.prepare_index == it.total:
                break

            # Background thread or a main process crashed, terminate this thread.
            if self._event.is_set():
                break

            # If we are requested to only pre-download so many samples, if we have as many or more
            # downloaded already, we wait and check again later.
            if self.predownload is not None:
                samples_ahead = it.prepare_index - it.yield_index
                if self.predownload < samples_ahead:
                    sleep(TICK)
                    continue

            # If we hit -1, we skip.
            sample_id = it.sample_ids[it.prepare_index]
            if sample_id == -1:
                it.prepare_index += 1
                continue

            # Download and decompress the shard for this sample, if not already done.
            shard_id, _ = self.spanner[sample_id]
            self.prepare_shard(shard_id, False)

            # Step forward one sample.
            it.prepare_index += 1

        # Note that we exited.
        it.on_exit()

    def _ready_thread(self, it: _Iterator) -> None:
        """Wait for the relevant shards to become downloaded while we are being iterated.

        This thread is started at the beginning of each epoch, and exits either when out of samples
        or when a new epoch is started, calling exit() on its state (only one epoch is valid at a
        time).

        Each worker has its own ready thread, which iterates behind the download thread and ahead
        of the yield loop.

        Args:
            it (_Iterator): State of __iter__.
        """
        # Ready loop.
        while True:
            # If we've started a new epoch early (__iter__ was called again), exit this thread
            # because there can only be one epoch at once.
            if it.should_exit():
                break

            # If we're out of samples this epoch, exit this thread because we are done downloading.
            if it.ready_index == it.total:
                break

            # Background thread or a main process crashed, terminate this thread.
            if self._event.is_set():
                break

            # If we are requested to only pre-download so many samples, if we have as many or more
            # downloaded already, we wait and check again later.
            if self.predownload is not None:
                samples_ahead = it.ready_index - it.yield_index
                if self.predownload < samples_ahead:
                    sleep(TICK)
                    continue

            # If we hit -1, we skip.
            sample_id = it.sample_ids[it.ready_index]
            if sample_id == -1:
                it.ready_index += 1
                continue

            # Wait for the shard for this sample to be downloaded and decompressed, if not already.
            shard_id, _ = self.spanner[sample_id]
            # During cold shard eviction, shard state might go in the reverse direction. If a shard
            # is missing while fetching a sample, download it.
            if self._shard_states[shard_id] == _ShardState.REMOTE:
                self.prepare_shard(shard_id, False)
            # Wait for a shard file to download completely.
            while self._shard_states[shard_id] != _ShardState.LOCAL:
                sleep(TICK)

            # Step forward one sample.
            it.ready_index += 1

        # Note that we exited.
        it.on_exit()

    def _each_sample_id(self, it: _Iterator) -> Iterator[int]:
        """Iterate over our samples while waiting for them to download first.

        This method is entered at the beginning of each epoch, and exits either when out of samples
        or when a new epoch is started, calling exit() on its state (only one epoch is valid at a
        time).

        Each worker has its own yield loop, which iterates behind the download and ready threads.

        Args:
            it (_Iterator): State of __iter__.

        Returns:
            Iterator[int]: Each sample, having been downloaded.
        """
        # Yield loop.
        while True:
            # If we've started a new epoch before this one is finished, exit this thread.
            if it.should_exit():
                break

            # Have we yielded all our samples?
            if it.yield_index == it.total:
                break

            # Background thread crashed, terminate the main process
            if hasattr(self, '_event') and self._event.is_set():
                break

            # Is there a sample ready to yield?
            if it.ready_index <= it.yield_index:
                sleep(TICK)
                continue

            # Yield sample ID if not -1.
            sample_id = it.sample_ids[it.yield_index]
            if sample_id != -1:
                yield sample_id

            # Step forward one sample.
            it.yield_index += 1

        # Note that we exited.
        it.on_exit()

    def __iter__(self) -> Iterator[Dict[str, Any]]:
        """Iterate over all the samples in our partition.

        Returns:
            Iterator[Dict[str, Any]]: Each sample.
        """
        # Exit the threads that are pre-downloading and iterating the shards for previous epoch, if
        # it exists.
        if hasattr(self, '_iterator'):
            self._iterator.exit()

        # For exception handling.
        if not hasattr(self, '_executor'):
            self._executor = ThreadPoolExecutor()
        if not hasattr(self, '_event'):
            self._event = Event()
        elif self._event.is_set():
            raise RuntimeError('Background thread failed. Check other traceback.')

        # Discover where we left off, if there is a checkpoint, or start at the next epoch.
        # Also pre-increment the epoch counter.
        world = World()
        epoch, sample_in_epoch = self._resume_incr_epoch(world)

        # Get this worker's partition of samples to process.
        sample_ids = self._get_work(world, epoch, sample_in_epoch)
        if not len(sample_ids):  # Resumed at end of epoch, out of samples.
            return

        # Iterate over the samples while downloading ahead.
        self._iterator = it = _Iterator(sample_ids)
        prepare_future = self._executor.submit(self._prepare_thread, it)
        prepare_future.add_done_callback(self.on_exception)
        ready_future = self._executor.submit(self._ready_thread, it)
        ready_future.add_done_callback(self.on_exception)
        yield from map(self.__getitem__, self._each_sample_id(it))
        wait([prepare_future, ready_future])
        it.exit()<|MERGE_RESOLUTION|>--- conflicted
+++ resolved
@@ -28,11 +28,7 @@
                                      SHARD_ACCESS_TIMES, SHARD_STATES, TICK)
 from streaming.base.distributed import maybe_init_dist
 from streaming.base.format import get_index_basename
-<<<<<<< HEAD
-from streaming.base.partition import get_partitions
 from streaming.base.sampling import get_sampling
-=======
->>>>>>> 9eeccaeb
 from streaming.base.shared import (SharedArray, SharedBarrier, SharedMemory, SharedScalar,
                                    _get_path, get_shm_prefix)
 from streaming.base.spanner import Spanner
@@ -254,6 +250,11 @@
             Set to ``None`` to disable shard eviction. Supports integer bytes as well as string
             human-readable bytes (e.g., ``100b``, ``64kb``, ``77mb``, and so on). Defaults to
             ``None``.
+        sampling_method (str): Which sampling method to use, either ``balanced`` or ``fixed``.
+            Defaults to ``balanced``.
+        sampling_granularity (int): When picking samples for a stream's final partial repeat,
+            how many samples to pick from the same shard at a time (``1`` for evenly balanced
+            across shards). Defaults to ``1``.
         partition_algo (str): Which partitioning algorithm to use. Defaults to ``orig``.
         num_canonical_nodes (int, optional): Canonical number of nodes for shuffling with
             resumption. The sample space is divided evenly according to the number of canonical
@@ -274,16 +275,8 @@
         shuffle_seed (int): Seed for Deterministic data shuffling. Defaults to ``9176``.
         shuffle_block_size (int): Unit of shuffle. A canonical node's samples are split into blocks
             of this size, and samples within each block are shuffled. Defaults to ``1 << 18``.
-        sampling_method (str): Which sampling method to use, either ``balanced`` or ``fixed``.
-            Defaults to ``balanced``.
-<<<<<<< HEAD
-        sampling_granularity (int): When picking samples for a stream's final partial repeat,
-            how many samples to pick from the same shard at a time (``1`` for evenly balanced
-            across shards). Defaults to ``1``.
-=======
         batching_method (str): Which batching method to use, either ``random``, ``stratified``, or
             ``per_stream``. Defaults to ``random``.
->>>>>>> 9eeccaeb
     """
 
     def __init__(self,
@@ -299,6 +292,8 @@
                  epoch_size: Optional[Union[int, str]] = None,
                  predownload: Optional[int] = None,
                  cache_limit: Optional[Union[int, str]] = None,
+                 sampling_method: str = 'balanced',
+                 sampling_granularity: int = 1,
                  partition_algo: str = 'orig',
                  num_canonical_nodes: Optional[int] = None,
                  batch_size: Optional[int] = None,
@@ -306,15 +301,12 @@
                  shuffle_algo: str = 'py1s',
                  shuffle_seed: int = 9176,
                  shuffle_block_size: int = 1 << 18,
-                 sampling_method: str = 'balanced',
-<<<<<<< HEAD
-                 sampling_granularity: int = 1) -> None:
-=======
                  batching_method: str = 'random') -> None:
->>>>>>> 9eeccaeb
         # Global arguments (which do not live in Streams).
         self.predownload = predownload
         self.cache_limit = cache_limit
+        self.sampling_method = sampling_method.lower().strip()
+        self.sampling_granularity = sampling_granularity
         self.partition_algo = partition_algo
         self.num_canonical_nodes = num_canonical_nodes
         self.batch_size = batch_size
@@ -322,12 +314,7 @@
         self.shuffle_algo = shuffle_algo
         self.shuffle_seed = shuffle_seed
         self.shuffle_block_size = shuffle_block_size
-        self.sampling_method = sampling_method.lower().strip()
-<<<<<<< HEAD
-        self.sampling_granularity = sampling_granularity
-=======
         self.batching_method = batching_method.lower().strip()
->>>>>>> 9eeccaeb
 
         # Check streams vs remote/local.
         if bool(streams) == (bool(remote) or bool(local)):
