--- conflicted
+++ resolved
@@ -305,7 +305,7 @@
         # Global arguments (which do not live in Streams).
         self.predownload = predownload
         self.cache_limit = cache_limit
-        self.sampling_method = sampling_method.lower().strip()
+        self.sampling_method = sampling_method
         self.sampling_granularity = sampling_granularity
         self.partition_algo = partition_algo
         self.num_canonical_nodes = num_canonical_nodes
@@ -314,12 +314,7 @@
         self.shuffle_algo = shuffle_algo
         self.shuffle_seed = shuffle_seed
         self.shuffle_block_size = shuffle_block_size
-<<<<<<< HEAD
-        self.batching_method = batching_method.lower().strip()
-=======
-        self.sampling_method = sampling_method
         self.batching_method = batching_method
->>>>>>> 890e4990
 
         # Check streams vs remote/local.
         if bool(streams) == (bool(remote) or bool(local)):
@@ -762,13 +757,7 @@
 
             # Calculate choose per stream shard.
             samples_per_stream_shard = self.samples_per_shard[stream_shard_ids]
-<<<<<<< HEAD
-            # the number of items to choose from each stream (calculated during dataset
-            # initialization)
-=======
-            stream_samples = sum(samples_per_stream_shard)
             # the number of items to choose from each stream, obtained during initialization
->>>>>>> 890e4990
             stream_choose = self.streams[stream_id].choose
             use_epoch = self.sampling_method == 'balanced'
             choose_per_stream_shard = get_sampling(samples_per_stream_shard, stream_choose,
