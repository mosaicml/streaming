# Copyright 2023 MosaicML Streaming authors
# SPDX-License-Identifier: Apache-2.0

"""A mid-epoch-resumable streaming/caching pytorch IterableDataset."""

import json
import os
from enum import IntEnum
from multiprocessing.shared_memory import SharedMemory
from threading import Thread
from time import sleep, time
from typing import Any, Dict, Iterator, Optional, Sequence, Tuple

import numpy as np
import torch
import torch.distributed as dist
from filelock import FileLock
from numpy.typing import NDArray
from torch.utils.data import IterableDataset

from streaming.base.index import Index
from streaming.base.partitioning import get_partitions
from streaming.base.shared import SharedBarrier, create_shared_memory
from streaming.base.shuffle import get_shuffle
from streaming.base.stream import Stream
from streaming.base.util import TICK, wait_for_file_to_exist, wait_for_local_leader
from streaming.base.world import World


class _ShardState(IntEnum):
    """The download status of a shard.

    Restrictions:
    - The initial state of UNKNOWN must be zero.
    - The state will only ever change in the upward direction.
    """
    UNKNOWN = 0
    DOWNLOADING = 1
    DOWNLOADED = 2


class _PartitionState:
    """The download status of a partition of samples.

    0 <= yield <= ready <= download <= total

    Cursors
    * The yield cursor points to the (downloaded) sample we are yielding.
    * The ready cursor points to the last contiguously downloaded sample.
    * The download cursor points to the sample we are downloading (skipping other workers'
      downloads in progress).

    Args:
        sample_ids (NDArray[np.int64]): This worker's partition of the sample space.
    """

    def __init__(self, sample_ids: NDArray[np.int64]) -> None:
        self.sample_ids = sample_ids
        self.total = len(sample_ids)
        self.yield_index = 0
        self.ready_index = 0
        self.download_index = 0
        self.is_stopped = False

    def stop(self) -> None:
        """Stop the thread and exit."""
        self.is_stopped = True

    def __iter__(self) -> Iterator[int]:
        """Iterate over our samples while waiting for them to download first.

        Returns:
            Iterator[int]: Each sample, having been downloaded.
        """
        while self.yield_index < self.total:
            if self.yield_index < self.ready_index:
                sample_id = self.sample_ids[self.yield_index]
                if sample_id != -1:  # If -1, we skip.
                    yield sample_id
                self.yield_index += 1
                continue
            if self.is_stopped:
                break
            sleep(TICK)


class StreamingDataset(IterableDataset):
    """A mid-epoch-resumable streaming/caching pytorch IterableDataset.

    Features elastically deterministic shuffling, which enables fast mid-epoch resumption.

<<<<<<< HEAD
    Checkpoints are represented in JSON as follows:
    ```
    {
        "epoch": int,
        "sample_in_epoch": int,
        "shuffle_seed": int,
        "num_canonical_nodes": int
    }
    ```

    StreamingDataset init takes three kinds of arguments:
      * One or more Streams (you must provide either ``streams`` or ``remote``/``local``):
          * ``streams``
          * ``remote``
          * ``local``
      * Knobs to control streaming behavior, which if multiple Streams are provided, become defaults
        applied to them:
          * ``split``
          * ``download_retry``
          * ``download_timeout``
          * ``validate_hash``
          * ``keep_zip``
          * ``keep_raw``
      * How to iterate (controlling prefetching, partitioning, and shuffling):
          * Prefetching:
              * ``predownload``
          * Partitioning:
              * ``partition_algo``
              * ``num_canonical_nodes``
              * ``batch_size``
          * Shuffling:
              * ``shuffle``
              * ``shuffle_algo``
              * ``shuffle_seed``
=======
    .. code-block:: json

        {
            "epoch":"int",
            "sample_in_epoch":"int",
            "shuffle_seed":"int",
            "num_canonical_nodes":"int"
        }
>>>>>>> bc5dc43b

    Args:
        streams (Sequence[Stream], optional): One or more Streams to stream/cache samples from,
            which may be upsampled or downsampled. StreamingDataset uses either ``streams`` or
            ``remote``/``local``. Defaults to ``None``.
        remote (str, optional): Remote path or directory to download the dataset from. If ``None``,
            its data must exist locally. StreamingDataset uses either ``streams`` or
            ``remote``/``local``. Defaults to ``None``.
        local (str, optional): Local working directory to download shards to. This is where shards
            are cached while they are being used. Uses a temp directory if not set.
            StreamingDataset uses either ``streams`` or ``remote``/``local``. Defaults to ``None``.
        split (str, optional): Which dataset split to use, if any. If provided, we stream from/to
            the ``split`` subdirs of  ``remote`` and ``local``. Defaults to ``None``.
        download_retry (int): Number of download re-attempts before giving up. Defaults to ``2``.
        download_timeout (float): Number of seconds to wait for a shard to download before raising
            an exception. Defaults to ``60``.
        validate_hash (str, optional): Optional hash or checksum algorithm to use to validate
            shards. Defaults to ``None``.
        keep_zip (bool): Whether to keep or delete the compressed form when decompressing
            downloaded shards. If ``False``, keep iff remote is local or no remote. Defaults to
            `False``.
        keep_raw (bool): Whether to keep or delete the decompressed form (or only form)
            of shards after all their samples have been yielded this epoch. If ``False``, keep iff
            remote is local or no remote and no compression. Defaults to ``True``.
        samples_pper_epoch (int, optional): Provide this field iff you are weighting sub-datasets
            proportionally. Defaults to ``None``.
        predownload (int, optional): Target number of samples ahead to download the shards of while
            iterating. Defaults to ``100_000``.
        partition_algo (str): Which partitioning algorithm to use. Defaults to ``orig``.
        num_canonical_nodes (int, optional): Canonical number of nodes for shuffling with
            resumption. Defaults to ``None``, which is interpreted as the number of nodes of the
            initial run.
        batch_size (int, optional): Batch size of its DataLoader, which affects how the dataset is
            partitioned over the workers. Defaults to ``None``.
        shuffle (bool): Whether to iterate over the samples in randomized order. Defaults to
            ``False``.
        shuffle_algo (str): Which shuffling algorithm to use. Defaults to ``py1s``.
        shuffle_seed (int): Seed for Deterministic data shuffling. Defaults to ``9176``.
    """

    def __init__(self,
                 *,
                 streams: Optional[Sequence[Stream]] = None,
                 remote: Optional[str] = None,
                 local: Optional[str] = None,
                 split: Optional[str] = None,
                 download_retry: int = 2,
                 download_timeout: float = 60,
                 validate_hash: Optional[str] = None,
                 keep_zip: bool = False,
                 keep_raw: bool = True,
                 samples_per_epoch: Optional[int] = None,
                 predownload: Optional[int] = 100_000,
                 partition_algo: str = 'orig',
                 num_canonical_nodes: Optional[int] = None,
                 batch_size: Optional[int] = None,
                 shuffle: bool = False,
                 shuffle_algo: str = 'py1s',
                 shuffle_seed: int = 9176) -> None:
        # Global arguments (which do not live in Streams).
        self.samples_per_epoch = samples_per_epoch
        self.predownload = predownload
        self.partition_algo = partition_algo
        self.num_canonical_nodes = num_canonical_nodes
        self.batch_size = batch_size
        self.shuffle = shuffle
        self.shuffle_algo = shuffle_algo
        self.shuffle_seed = shuffle_seed

        # Check streams vs remote/local.
        if bool(streams) == (bool(remote) or bool(local)):
            raise ValueError(
                'You must provide either "streams" or "remote"/"local", but not both -- ' +
                'that would be confusing')

        # Initialize the Stream defaults.
        default = Stream(remote=remote,
                         local=local,
                         split=split,
                         download_retry=download_retry,
                         download_timeout=download_timeout,
                         validate_hash=validate_hash,
                         keep_zip=keep_zip,
                         keep_raw=keep_raw)

        # Normalize to a list of Streams.
        if streams:
            for stream in streams:
                stream.apply_default(default)
        else:
            streams = [default]

        # Validate proportions or repeats. Streams must each set at most one of proportion, repeat,
        # or samples. Proportion (relative) and repeat/samples (absolute) are incompatible with
        # each other.
        arr = np.zeros((len(streams), 4), np.uint8)
        for idx, stream in enumerate(streams):
            arr[idx, 0] = hasattr(stream, 'proportion')
            arr[idx, 1] = hasattr(stream, 'repeat')
            arr[idx, 2] = hasattr(stream, 'samples')
            arr[idx, 3] = not arr[idx].any()
        if (arr.sum(1) != 1).any():
            raise ValueError('Streams must set at most one of "proportion", "repeat", or ' +
                             '"samples"')
        if 0 < arr[:, 0].sum() < len(streams):
            raise ValueError('"Weights" (relative) and "repeat"/samples" (absolute) are ' +
                             'incompatible with each other')
        proportional = bool(arr[0, 0])
        if proportional == (samples_per_epoch is None):
            raise ValueError('You must provide samples_per_epoch iff using sample proportions')

        # Initialize the World context.
        #
        # Beware: This information is for the per-rank process. DataLoader worker processes may see
        # different values for these fields. We are saving the rank World here because we cannot
        # instantiate a World inside the StreamingDataset destructor.
        self._rank_world = world = World()

        # Download each stream's index, load their shards, and map streams <-> shards.
        self.num_samples = 0
        self.shards = []
        stream_per_shard = []
        self.shard_offset_per_stream = np.zeros(len(streams), np.int64)
        self.shards_per_stream = np.zeros(len(streams), np.int64)
        self.sample_offset_per_stream = np.zeros(len(streams), np.int64)
        self.samples_per_stream = np.zeros(len(streams), np.int64)
        for idx, stream in enumerate(streams):
            stream_shards = stream.get_shards(world)
            samples = sum(map(len, stream_shards))
            stream_per_shard += [idx] * len(stream_shards)
            self.shard_offset_per_stream[idx] = len(self.shards)
            self.shards_per_stream[idx] = len(stream_shards)
            self.sample_offset_per_stream[idx] = self.num_samples
            self.samples_per_stream[idx] = samples
            self.shards += stream_shards
            self.num_samples += samples
        self.stream_per_shard = np.array(stream_per_shard, np.int64)

        # Now that we have the true size of each sub-dataset, derive the proportions/repeats/picks.
        if proportional:
            # Relative.
            self.proportion_per_stream = np.array([stream.proportion for stream in streams],
                                                  np.float64)
            self.proportion_per_stream /= self.proportion_per_stream.sum()
            self.pick_per_stream = (samples_per_epoch * self.proportion_per_stream).astype(
                np.int64)
            self.repeat_per_stream = self.pick_per_stream / self.samples_per_stream
        else:
            # Absolute.
            self.pick_per_stream = np.zeros(len(streams), np.int64)
            for idx, stream in enumerate(streams):
                if stream.repeat:
                    samples = int(stream.repeat * self.samples_per_stream[idx])
                elif stream.samples:
                    samples = stream.samples
                else:
                    samples = self.samples_per_stream[idx]
                self.pick_per_stream[idx] = samples
            self.repeat_per_stream = self.pick_per_stream / self.samples_per_stream
            self.proportion_per_stream = self.pick_per_stream / self.pick_per_stream.sum()

        # Now that we know the true props/reps/picks, inject those back into the Streams,
        for stream, proportion, repeat, pick in zip(streams, self.proportion_per_stream,
                                                    self.repeat_per_stream, self.pick_per_stream):
            stream.proportion = proportion
            stream.repeat = repeat
            stream.samples = pick
        self.streams = streams

        # Build the Index (for partitioning and mapping samples to shards).
        self.shard_sizes = np.array([x.samples for x in self.shards])
        self.index = Index(self.shard_sizes)

        # Determine and distribute shuffle seed and shm prefix.
        seed_rng = np.random.default_rng(shuffle_seed)
        self.shuffle_seed = int(seed_rng.integers(1 << 60))
        prefix_int = int(seed_rng.integers(1 << 24))
        self._prefix = f'{prefix_int:06x}'

        # Should be a unique shared directory per each StreamingDataset instantiation to avoid a
        # conflict between a different StreamingDataset instance on a same machine.
        start_time = time()
        while True:
            self._shared_dir = os.path.join(os.path.sep, 'tmp', 'streaming', self._prefix)
            if os.path.exists(self._shared_dir):
                prefix_int = int(seed_rng.integers(1 << 24))
                self._prefix = f'{prefix_int:06x}'
            else:
                break
            elapsed = time() - start_time
            # Raise an exception if not finding a unique shared directory in 60 secs
            if elapsed > 60:
                raise RuntimeError(''.join([
                    f'Could not find the unique shared directory, bailing out.',
                    'Please provide a different `shuffle_seed` value.'
                ]))

            sleep(TICK)

        # Initialize the distributed package and synchronize all the ranks
        is_dist_pg_initialized = False
        if self._rank_world.num_ranks > 1:
            if dist.is_available() and not dist.is_initialized():
                is_dist_pg_initialized = True
                dist.init_process_group(backend='nccl' if torch.cuda.is_available() and
                                        dist.is_nccl_available() else 'gloo',
                                        rank=world.rank,
                                        world_size=world.num_ranks)
            dist.barrier()

        # Create the shared memory-backed worker barrier, without its lock, which is unpickleable.
        worker_barrier_filelock_path = os.path.join(self._shared_dir, 'barrier_filelock')
        worker_barrier_shm_path = f'{self._prefix}_barrier'
        self._worker_barrier = SharedBarrier(worker_barrier_filelock_path, worker_barrier_shm_path,
                                             world.is_local_leader)

        # Remove the lock that makes it unpickleable
        del self._worker_barrier.lock

        # Set up the epoch counter.
        #
        # Note: we do not assume that the end of __iter__() will ever be reached, so we need to
        # increment the epoch counter at the start of __iter__() instead of at the end, so we need
        # to track what the next epoch is, not the current epoch.
        self._next_epoch_shm = create_shared_memory(name=f'{self._prefix}_next_epoch',
                                                    size=np.int64().nbytes)
        self._next_epoch_arr = np.ndarray(1, buffer=self._next_epoch_shm.buf, dtype=np.int64)
        self._next_epoch_arr[0] = 0

        # Get the filelock filename that protects shard_states shared memory array.
        self.shard_states_filename = os.path.join(self._shared_dir, '_shard_states_filelock')

        # Create or attach shard_states array (tells if each shard is unknown, downloading, or
        # downloaded).
        self._shard_states = create_shared_memory(name=f'{self._prefix}_shard_states',
                                                  size=len(self.shard_sizes) * np.uint8(0).nbytes)

        # Destroy process group, and de-initialize the distributed package
        if is_dist_pg_initialized:
            dist.destroy_process_group()

        # Placeholder for a shared memory object where load_state_dict() saves its data to be
        # picked up by __iter__().
        self._resume_shm = None

        # Placeholder for a _PartitionState which tracks state during __iter__().
        self._partition_state = None

    @property
    def next_epoch(self) -> int:
        """Get property next_epoch.

        Returns:
            int: Next epoch.
        """
        return int(self._next_epoch_arr[0])

    @next_epoch.setter
    def next_epoch(self, next_epoch: int) -> None:
        """Set property next_epoch.

        Args:
            next_epoch (int): Next epoch.
        """
        self._next_epoch_arr[0] = next_epoch

    def __len__(self) -> int:
        """Get the length as an IterableDataset.

        Returns:
            int: Dataset length.
        """
        return self.index.get_samples_per_device()

    def _set_canonical_num_nodes(self, world: World):
        """Set the canonical numbers of nodes.

        Args:
            world (World): World state.
        """
        if self.num_canonical_nodes is None:
            self.num_canonical_nodes = world.num_nodes

    def _resume(self, world: World, epoch: int) -> Tuple[int, int]:
        """Either resume from checkpoint or start at the beginning.

        Args:
            world (World): World state.
            epoch (int): What epoch we think it is (pre-checkpoint).

        Returns:
            Tuple[int, int]: What epoch this is, and sample offset in that epoch.
        """
        # Get the resume state, if it exists.
        name = f'{self._prefix}_resume'
        try:
            shm = SharedMemory(name)
        except FileNotFoundError:
            # There is nothing to resume.
            self._set_canonical_num_nodes(world)
            return epoch, 0

        # SharedMemory buffers may contain additional null bytes at the end.
        buf = bytes(shm.buf)
        index = buf.find(b'\0')
        buf = buf[:index] if index != -1 else buf
        obj = json.loads(buf.decode('utf-8'))

        # Check if the resume state is stale.
        if obj['epoch'] < epoch:
            self._set_canonical_num_nodes(world)
            return epoch, 0

        # Load the correct resumption meta data.
        epoch = obj['epoch']
        sample_in_epoch = obj['sample_in_epoch']
        self.num_canonical_nodes = obj['num_canonical_nodes']
        self.shuffle_seed = obj['shuffle_seed']

        return epoch, sample_in_epoch

    def _get_progress(self, world: World) -> Tuple[int, int]:
        """Start or resume training, pre-incrementing next_epoch.

        Args:
            world (World): World state.

        Returns:
            Tuple[int, int]: What epoch this is, and sample offset in that epoch.
        """
        # Reference the same shared memory object in a worker process
        self._next_epoch_arr = np.ndarray(1, buffer=self._next_epoch_shm.buf, dtype=np.int64)

        # Either resume from checkpoint, or start from scratch.
        presumed_epoch = self.next_epoch
        epoch, sample_in_epoch = self._resume(world, presumed_epoch)

        # Wait for everyone to get the epoch above.
        self._worker_barrier(world.workers_per_node)

        # Set the new next epoch.
        if world.is_local_leader:
            self.next_epoch = epoch + 1

        return epoch, sample_in_epoch

    def _get_partition(self,
                       world: World,
                       epoch: int,
                       sample_in_epoch: int,
                       timeout: float = 60) -> NDArray[np.int64]:
        """Get this worker's partition of this epoch's sample space.

        Args:
            world (World): World state.
            epoch (int): Which epoch it is.
            sample_in_epoch (int): Where we are in the epoch.
            timeout (float): Max seconds to wait for the partitioning/shuffle to be generated.

        Returns:
            Optional[NDArray[np.int64]]: Our partition of the epoch.
        """
        # Ensure the parameters are not None. The parameters are either in _resume() or
        # in constructor method.
        if self.num_canonical_nodes is None:
            raise RuntimeError('Number of canonical nodes can never be None')
        if self.shuffle_seed is None:
            raise RuntimeError('Shuffle seed can never be None')

        # Decide where to save shuffle data.
        tmp_filename = os.path.join(self._shared_dir, 'shuffle.npy.tmp')
        filename = os.path.join(self._shared_dir, 'shuffle.npy')

        # In the local leader, generate this epoch's global sample ordering, then save to file.
        # Tensor shape: (num nodes, ranks per node, workers per rank, samples per worker).
        # This operation is expensive.
        if world.is_local_leader:
            sample_ids = get_partitions(self.index.total_samples, self.num_canonical_nodes,
                                        world.num_nodes, world.ranks_per_node,
                                        world.workers_per_rank, self.batch_size, sample_in_epoch)
            if self.shuffle:
                mapping = get_shuffle(self.shuffle_algo, self.shard_sizes,
                                      self.num_canonical_nodes, self.shuffle_seed, epoch)
                sample_ids = np.where(sample_ids == -1, -1, mapping[sample_ids])
            sample_ids.tofile(tmp_filename)
            os.rename(tmp_filename, filename)

        # Everyone waits for the file to become populated.
        wait_for_file_to_exist(filename, TICK, timeout, 'Partitioning and shuffling took too long')

        # Each worker loads its slice of the sample ID tensor to iterate through.
        # Tensor shape: (num nodes, ranks per node, workers per rank, samples per worker).
        sample_id_nbytes = np.int64().nbytes
        num_bytes = os.path.getsize(filename)
        if num_bytes % sample_id_nbytes:
            raise ValueError(f'Generated shuffle is invalid: {filename} ({num_bytes} bytes).')
        num_samples = num_bytes // sample_id_nbytes
        num_workers = world.num_nodes * world.ranks_per_node * world.workers_per_rank
        if num_samples % num_workers:
            raise ValueError(f'Generated shuffle is invalid: {filename} ({num_bytes} bytes).')
        samples_per_worker = num_samples // num_workers
        offset_in_bytes = world.worker * samples_per_worker * sample_id_nbytes
        bytes_to_read = samples_per_worker * sample_id_nbytes
        with open(filename, 'rb', 0) as fp:
            fp.seek(offset_in_bytes)
            data = fp.read(bytes_to_read)
        sample_ids = np.frombuffer(data, np.int64)

        # Wait for everyone to read their part.
        self._worker_barrier(world.workers_per_node)

        # Now clean up after ourselves.
        if world.is_local_leader:
            os.remove(filename)

        return sample_ids

    def _download_or_skip_shard(self, lock: FileLock, shard_states: NDArray[np.uint8],
                                shard_id: int, wait_if_downloading: bool) -> None:
        """Download a shard, waiting or skipping if in progress by another worker.

        Args:
            lock (FileLock): The lock protecting ``shard_states``.
            shard_states (NDArray[np.uint8]): The download status of each shard, as an array in
                shared memory.
            shard_id (int): Shard ID.
            wait_if_downloading (bool): Whether to wait or skip if the shard is currently being
                downloaded by someone else.
        """
        # First, the fast path: check the shared memory shard state without taking the lock. The
        # shard states only ever go up, so if we're at the downloaded state, it's downloaded.
        state = shard_states[shard_id]
        if state == _ShardState.DOWNLOADED:
            return

        # Shard is not necessarily downloaded, so check and update state with the lock.
        lock.acquire()
        state = shard_states[shard_id]
        if state == _ShardState.UNKNOWN:
            shard_states[shard_id] = _ShardState.DOWNLOADING
            lock.release()
            stream_id = self.stream_per_shard[shard_id]
            stream = self.streams[stream_id]
            shard = self.shards[shard_id]
            stream.download_shard(shard)
            # A shard state that is DOWNLOADING will never be written to elsewhere, so we don't
            # need to take the lock here.
            shard_states[shard_id] = _ShardState.DOWNLOADED
        elif state == _ShardState.DOWNLOADING:
            lock.release()
            if wait_if_downloading:
                while shard_states[shard_id] != _ShardState.DOWNLOADED:
                    sleep(TICK)
        elif state == _ShardState.DOWNLOADED:
            lock.release()
        else:
            raise RuntimeError('Unknown shard state')

    def _get_shard_states(self) -> Tuple[FileLock, NDArray[np.uint8]]:
        """Get the shared shard states array and its protecting lock.

        Returns:
            Tuple[FileLock, NDArray[np.uint8]]: Lock, and array.
        """
        # Get the filelock that protects shard_states shared memory array.
        lock = FileLock(self.shard_states_filename)

        shard_states = np.ndarray(len(self.shard_sizes),
                                  buffer=self._shard_states.buf,
                                  dtype=np.uint8)

        return lock, shard_states

    def __getitem__(self, idx: int) -> Any:
        """Get sample by global index, blocking to download its shard if not present.

        Args:
            idx (int): Sample index.

        Returns:
            Dict[str, Any]: Mapping of column name to column data.
        """
        # Locate the shard and sample offset within that shard where the sample lives.
        shard_idx, idx_in_shard = self.index.find_sample(idx)
        shard = self.shards[shard_idx]

        try:
            # Attempt to directly access the sample for performance reasons.
            sample = shard[idx_in_shard]
        except:
            # Get handles to the shared shard states array and its protective file lock.
            lock, shard_states = self._get_shard_states()

            # Download the shard if not already being downloaded. Block if download in progress.
            self._download_or_skip_shard(lock, shard_states, shard_idx, True)

            # Finally, access the sample.
            sample = shard[idx_in_shard]

        # Return the retrieved sample.
        return sample

    def _download_thread(self, state: _PartitionState) -> None:
        """Download the relevant shards in the background while we are being iterated.

        This thread is started at the beginning of each epoch, and exits either when out of samples
        or when a new epoch is started, calling stop() on its state (only one epoch is valid at a
        time).

        Each worker has its own download thread, which iterates ahead of the main thread.

        Args:
            state (_PartitionState): The partition state.
        """
        shard_states_lock, shard_states = self._get_shard_states()

        # Download loop.
        while True:
            # If we've started a new epoch early (__iter__ was called again), exit this thread
            # because there can only be one epoch at once.
            if state.is_stopped:
                break

            # If we're out of samples this epoch, exit this thread because we are done downloading.
            if state.download_index == state.total:
                break

            # If we are requested to only pre-download so many samples, if we have as many or more
            # downloaded already, we wait and check again later.
            if self.predownload is not None:
                samples_ahead = state.download_index - state.yield_index
                if self.predownload <= samples_ahead:
                    sleep(TICK)
                    continue

            # If we hit -1, we skip.
            sample_id = state.sample_ids[state.download_index]
            if sample_id == -1:
                state.download_index += 1
                continue

            # Download and decompress the shard for this sample, if not already done.
            shard_id, _ = self.index.find_sample(sample_id)
            self._download_or_skip_shard(shard_states_lock, shard_states, shard_id, False)
            state.download_index += 1

    def _ready_thread(self, state: _PartitionState) -> None:
        """Download the relevant shards in the background while we are being iterated.

        This thread is started at the beginning of each epoch, and exits either when out of samples
        or when a new epoch is started, calling stop() on its state (only one epoch is valid at a
        time).

        Each worker has its own ready thread, which iterates ahead of the main thread.

        Args:
            state (_PartitionState): The partition state.
        """
        _, shard_states = self._get_shard_states()

        # Download loop.
        while True:
            # If we've started a new epoch early (__iter__ was called again), exit this thread
            # because there can only be one epoch at once.
            if state.is_stopped:
                break

            # If we're out of samples this epoch, exit this thread because we are done downloading.
            if state.ready_index == state.total:
                break

            # If we are requested to only pre-download so many samples, if we have as many or more
            # downloaded already, we wait and check again later.
            if self.predownload is not None:
                samples_ahead = state.ready_index - state.yield_index
                if self.predownload <= samples_ahead:
                    sleep(TICK)
                    continue

            # If we hit -1, we skip.
            sample_id = state.sample_ids[state.ready_index]
            if sample_id == -1:
                state.ready_index += 1
                continue

            # Download and decompress the shard for this sample, if not already done.
            shard_id, _ = self.index.find_sample(sample_id)
            while shard_states[shard_id] != _ShardState.DOWNLOADED:
                sleep(TICK)
            state.ready_index += 1

    def _each_sample(self, sample_ids: NDArray[np.int64]) -> Iterator[int]:
        """Iterate over each sample ID, while downloading ahead in the background.

        Args:
            sample_ids (NDArray[np.int64]): The sample IDs to download and iterate.

        Returns:
            Iterator[int]: Each sample ID, having been downloaded.
        """
        self._partition_state = _PartitionState(sample_ids)
        Thread(target=self._download_thread, args=(self._partition_state,), daemon=True).start()
        Thread(target=self._ready_thread, args=(self._partition_state,), daemon=True).start()
        yield from self._partition_state

    def __iter__(self) -> Iterator[Dict[str, Any]]:
        """Iterate over all the samples in our partition.

        Returns:
            Iterator[Dict[str, Any]]: Each sample.
        """
        # Lazily create the worker barrier's FileLock, which contains a threading Lock, which is
        # unpickleable.
        if not hasattr(self._worker_barrier, 'lock'):
            self._worker_barrier.lock = FileLock(self._worker_barrier.filelock_path)

        # Exit the thread that is downloading the shards for last epoch, if it exists.
        if self._partition_state:
            self._partition_state.stop()

        # Discover where we left off, if there is a checkpoint, or start at the next epoch.
        # Also pre-increment the epoch counter.
        world = World()
        epoch, sample_in_epoch = self._get_progress(world)

        # Get this worker's partition of samples to process.
        sample_ids = self._get_partition(world, epoch, sample_in_epoch)
        if not len(sample_ids):  # Resumed at end of epoch, out of samples.
            return

        # Iterate over the samples while downloading ahead.
        for sample_id in self._each_sample(sample_ids):
            yield self[sample_id]

    def state_dict(self, num_samples: int, from_beginning: bool) -> Dict[str, Any]:
        """Get a dict containing training state (called from non-worker process).

        This is called on rank zero.

        Our stock StreamingDataLoader counts samples from start of training (from_beginning=false).
        However, if you are always counting from the start of the epoch, set from_beginning=true.

        Args:
            num_samples (int): The number of samples processed so far in the current epoch.
            from_beginning (int): Whether we are counting samples from the start of this epoch, or
                the start of just this potentially resumed training run this epoch.

        Returns:
            Dict[str, Any]: The state.
        """
        world = World()
        epoch = self.next_epoch - 1
        epoch, offset = self._resume(world, epoch)
        if from_beginning:
            sample_in_epoch = num_samples
        else:
            sample_in_epoch = offset + num_samples
        return {
            'epoch': epoch,
            'sample_in_epoch': sample_in_epoch,
            'num_canonical_nodes': self.num_canonical_nodes,
            'shuffle_seed': self.shuffle_seed
        }

    def load_state_dict(self, obj: Dict[str, Any]) -> None:
        """Load a dict containing training state (called from non-worker process).

        This is called on each copy of the dataset when resuming.

        We just save the state to shared memory for workers to pick up when __iter__ is next
        called. We use shm because changes to this copy of the dataset wouldn't be picked up by
        persistent workers.

        Args:
            obj (Dict[str, Any]): The state.
        """
        name = f'{self._prefix}_resume'
        data = json.dumps(obj, sort_keys=True).encode('utf-8')
        try:
            # some platforms choose to allocate chunks of memory based upon that platform’s memory
            # page size, hence, the exact size of the shared memory block may be larger or
            # equal to the size requested.
            self._resume_shm = SharedMemory(name, True, len(data))
            self._resume_shm.buf[:len(data)] = data
        except FileExistsError:
            sleep(TICK)
            self._resume_shm = SharedMemory(name)
            assert len(self._resume_shm.buf) == len(data)

    def _cleanup_shared_memory(self, shm: Any, world: World) -> None:
        """Clean up the shared memory resources.

        Args:
            shm (Any): A SharedMemory object
            world (World): World state.
        """
        if shm is not None:
            # Close each SharedMemory instance
            shm.close()
            if world.is_local_leader:
                # Call unlink only once to release the shared memory
                shm.unlink()
            else:
                # Wait for local leader process to execute first
                sleep(1)

    def __del__(self):
        # Wait for the local rank 0 process
        world = self._rank_world
        wait_for_local_leader(world)

        # Clean up shared memory resources
        if hasattr(self, '_next_epoch_shm'):
            self._cleanup_shared_memory(self._next_epoch_shm, world)
        if hasattr(self, '_shard_states'):
            self._cleanup_shared_memory(self._shard_states, world)
        if hasattr(self, '_resume_shm'):
            self._cleanup_shared_memory(self._resume_shm, world)<|MERGE_RESOLUTION|>--- conflicted
+++ resolved
@@ -89,16 +89,16 @@
 
     Features elastically deterministic shuffling, which enables fast mid-epoch resumption.
 
-<<<<<<< HEAD
     Checkpoints are represented in JSON as follows:
-    ```
-    {
-        "epoch": int,
-        "sample_in_epoch": int,
-        "shuffle_seed": int,
-        "num_canonical_nodes": int
-    }
-    ```
+
+    .. code-block:: json
+
+        {
+            "epoch":"int",
+            "sample_in_epoch":"int",
+            "shuffle_seed":"int",
+            "num_canonical_nodes":"int"
+        }
 
     StreamingDataset init takes three kinds of arguments:
       * One or more Streams (you must provide either ``streams`` or ``remote``/``local``):
@@ -124,16 +124,6 @@
               * ``shuffle``
               * ``shuffle_algo``
               * ``shuffle_seed``
-=======
-    .. code-block:: json
-
-        {
-            "epoch":"int",
-            "sample_in_epoch":"int",
-            "shuffle_seed":"int",
-            "num_canonical_nodes":"int"
-        }
->>>>>>> bc5dc43b
 
     Args:
         streams (Sequence[Stream], optional): One or more Streams to stream/cache samples from,
