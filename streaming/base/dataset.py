--- conflicted
+++ resolved
@@ -407,9 +407,6 @@
                 pass
 
     @property
-<<<<<<< HEAD
-    def next_epoch(self) -> int:
-=======
     def size(self) -> int:
         """Get the size of the dataset in samples.
 
@@ -418,8 +415,8 @@
         """
         return self.num_samples
 
-    def _get_next_epoch(self) -> int:
->>>>>>> 65c18fea
+    @property
+    def next_epoch(self) -> int:
         """Get the next epoch.
 
         Returns:
