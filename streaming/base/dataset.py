--- conflicted
+++ resolved
@@ -285,16 +285,10 @@
             .. note::
 
                 For sequential sample ordering, set ``shuffle`` to ``False`` and
-<<<<<<< HEAD
                 ``num_canonical_nodes`` to 1.
-        batch_size (int, optional): Batch size of its DataLoader, which affects how the dataset is
-            partitioned over the workers. Defaults to ``None``.
-=======
-                ``num_canonical_nodes`` to the number of physical nodes of the initial run.
         batch_size (int, optional): Per-device batch size, the same as what is passed to the
             DataLoader. This affects how the dataset is partitioned over the workers and is
             necessary for deterministic resumption and optimal performance. Defaults to ``None``.
->>>>>>> 6c6e143d
         shuffle (bool): Whether to iterate over the samples in randomized order. Defaults to
             ``False``.
         shuffle_algo (str): Which shuffling algorithm to use. Defaults to ``py1e``.
