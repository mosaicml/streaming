--- conflicted
+++ resolved
@@ -3,17 +3,6 @@
 
 """Utility and helper functions for datasets."""
 
-<<<<<<< HEAD
-import json
-import logging
-import os
-import shutil
-import tempfile
-import urllib.parse
-from multiprocessing.shared_memory import SharedMemory as BuiltinSharedMemory
-from time import sleep, time
-from typing import List, Tuple, Union
-=======
 import collections.abc
 import functools
 import logging
@@ -21,8 +10,11 @@
 import random
 from multiprocessing.shared_memory import SharedMemory as BuiltinSharedMemory
 from time import sleep, time
-from typing import Any, Callable, List, Sequence, Type, TypeVar, Union, cast, overload
->>>>>>> e06f45a5
+from typing import Any, Callable, List, Sequence, Type, TypeVar, Union, cast, overload, Tuple
+import json
+import shutil
+import tempfile
+import urllib.parse
 
 import torch.distributed as dist
 
@@ -31,7 +23,6 @@
 from streaming.base.format.index import get_index_basename
 from streaming.base.shared.prefix import _get_path
 
-<<<<<<< HEAD
 from typing import TYPE_CHECKING
 if TYPE_CHECKING:
     from streaming.base.storage.download import download_file
@@ -39,19 +30,12 @@
 
 logger = logging.getLogger(__name__)
 
-
-__all__ = ['get_list_arg']
-=======
-logger = logging.getLogger(__name__)
-
 TCallable = TypeVar('TCallable', bound=Callable)
 
 __all__ = [
     'get_list_arg', 'wait_for_file_to_exist', 'bytes_to_int', 'number_abbrev_to_int',
     'clean_stale_shared_memory', 'get_import_exception_message', 'retry'
 ]
->>>>>>> e06f45a5
-
 
 def get_list_arg(text: str) -> List[str]:
     """Pass a list as a command-line flag.
@@ -234,7 +218,6 @@
             f'`pip install \'mosaicml-streaming[{package_name}]\'`.'
 
 
-<<<<<<< HEAD
 def do_merge_index(folder_urls: List[Union[str, Tuple[str, str]]],
                    *,
                    out: Union[str, Tuple[str,str]],
@@ -389,12 +372,9 @@
                    overwrite=overwrite,
                    download_timeout = 60)
 
-
-
-
-
-
-=======
+    return
+
+
 @overload
 def retry(
     exc_class: Union[Type[Exception], Sequence[Type[Exception]]] = ...,
@@ -485,5 +465,4 @@
 
         return wrapped_func(func)
 
-    return wrapped_func
->>>>>>> e06f45a5
+    return wrapped_func