--- conflicted
+++ resolved
@@ -193,10 +193,6 @@
     Returns:
         str: Exception message.
     """
-<<<<<<< HEAD
     return f'Streaming was installed without {package_name} support. ' + \
             f'To use {package_name} related packages with Streaming, run ' + \
-            f'`pip install \'mosaicml-streaming[{package_name}]\'`.'
-=======
-    return f'Streaming was installed without {package_name} support. To use {package_name} related packages with Streaming, run `pip install \'mosaicml-streaming[{extra_deps}]\'`.'
->>>>>>> 703afa6c
+            f'`pip install \'mosaicml-streaming[{package_name}]\'`.'