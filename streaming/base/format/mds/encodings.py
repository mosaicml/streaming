# Copyright 2022-2024 MosaicML Streaming authors
# SPDX-License-Identifier: Apache-2.0

"""Encode and Decode samples in a supported MDS format."""

import json
import pickle
from abc import ABC, abstractmethod
from decimal import Decimal
from io import BytesIO
from itertools import chain
<<<<<<< HEAD
from typing import Any, Optional
=======
from typing import Any, Iterator, Optional, Sequence
>>>>>>> 89d7ed1e

import numpy as np
from numpy import typing as npt
from PIL import Image
from PIL.JpegImagePlugin import JpegImageFile
from typing_extensions import Self

__all__ = [
    'get_mds_encoded_size', 'get_mds_encodings', 'is_mds_encoding', 'mds_decode', 'mds_encode',
    'is_mds_encoding_safe'
]


class Encoding(ABC):
    """Encodes and decodes between objects of a certain type and raw bytes."""

    size: Optional[int] = None  # Fixed size in bytes of encoded data (None if variable size).

    @abstractmethod
    def encode(self, obj: Any) -> bytes:
        """Encode the given data from the original object to bytes.

        Args:
            obj (Any): Decoded object.

        Returns:
            bytes: Encoded data.
        """
        raise NotImplementedError

    @abstractmethod
    def decode(self, data: bytes) -> Any:
        """Decode the given data from bytes to the original object.

        Args:
            data (bytes): Encoded data.

        Returns:
            Any: Decoded object.
        """
        raise NotImplementedError

    @staticmethod
    def _validate(data: Any, expected_type: Any) -> None:
        if not isinstance(data, expected_type):
            raise AttributeError(
                f'data should be of type {expected_type}, but instead, found as {type(data)}')


class Bytes(Encoding):
    """Store bytes (no-op encoding)."""

    def encode(self, obj: bytes) -> bytes:
        self._validate(obj, bytes)
        return obj

    def decode(self, data: bytes) -> bytes:
        return data


class Str(Encoding):
    """Store UTF-8."""

    def encode(self, obj: str) -> bytes:
        self._validate(obj, str)
        return obj.encode('utf-8')

    def decode(self, data: bytes) -> str:
        return data.decode('utf-8')


class Int(Encoding):
    """Store int64."""

    size = 8

    def encode(self, obj: int) -> bytes:
        self._validate(obj, int)
        return np.int64(obj).tobytes()

    def decode(self, data: bytes) -> int:
        return int(np.frombuffer(data, np.int64)[0])


class NDArray(Encoding):
    """Store NumPy NDArray.

    The dtype and shape may be either static or dynamic.

    Accordingly, there are four serialized formats:
      * Static dtype:
          * Static shape:
              [values: size * dtype]
          * Dynamic shape:
              [ndim | shape dtype: 1] [shape: ndim * shape dtype] [values: size * dtype]
      * Dynamic dtype:
          * Static shape:
              [dtype: 1] [values: size * dtype]
          * Dynamic shape:
              [dtype: 1] [ndim | shape dtype: 1] [shape: ndim * shape dtype] [values: size * dtype]

    Args:
        dtype (str, optional): The dtype, if fixed. Defaults to ``None``.
        shape (Tuple[int], optional): The shape, if fixed. Defaults to ``None``.
    """

    # Integer <4 -> shape dtype.
    _int2shape_dtype = {
        0: 'uint8',
        1: 'uint16',
        2: 'uint32',
        3: 'uint64',
    }

    # Shape dtype -> integer <4.
    _shape_dtype2int = {v: k for k, v in _int2shape_dtype.items()}

    # Integer <256 -> value dtype.
    _int2value_dtype = {
        8: 'uint8',
        9: 'int8',
        16: 'uint16',
        17: 'int16',
        18: 'float16',
        32: 'uint32',
        33: 'int32',
        34: 'float32',
        64: 'uint64',
        65: 'int64',
        66: 'float64',
    }

    # Value dtype -> integer <256.
    _value_dtype2int = {v: k for k, v in _int2value_dtype.items()}

    @classmethod
    def _get_static_size(cls, dtype: Optional[str], shape: Optional[tuple[int]]) -> Optional[int]:
        """Get the fixed size of the column in bytes, if applicable.

        Args:
            dtype (str, optional): The dtype, if fixed.
            shape (Tuple[int], optional): The shape, if fixed.

        Returns:
            int: The fixed size in bytes, if there is one.
        """
        if dtype is None or shape is None:
            return None
        return int(np.prod(shape)) * getattr(np, dtype)().nbytes

    def __init__(self, dtype: Optional[str] = None, shape: Optional[tuple[int]] = None):
        if dtype is not None:
            assert dtype in self._value_dtype2int
        if shape is not None:
            for dim in shape:
                assert 1 <= dim
        self.dtype = dtype
        self.shape = shape
        self.size = self._get_static_size(dtype, shape)

    @classmethod
    def from_str(cls, text: str) -> Self:
        """Parse this encoding from string.

        Args:
            text (str): The string to parse.

        Returns:
            Self: The initialized Encoding.
        """
        args = text.split(':') if text else []
        assert len(args) in {0, 1, 2}
        if 1 <= len(args):
            dtype = args[0]
        else:
            dtype = None
        if 2 <= len(args):
            shape = tuple(map(int, args[1].split(',')))
        else:
            shape = None
        return cls(dtype, shape)

    @classmethod
    def _rightsize_shape_dtype(cls, shape: npt.NDArray[np.int64]) -> str:
        """Get the smallest unsigned int dtype that will accept the given shape.

        Args:
            shape (NDArray[np.int64]): The shape.

        Returns:
            str: The smallest acceptable uint* dtype.
        """
        if len(shape) == 0:
            raise ValueError(
                'Attempting to encode a scalar with NDArray encoding. Please use a scalar encoding.'
            )

        if shape.min() <= 0:
            raise ValueError('All dimensions must be greater than zero.')
        x = shape.max()
        if x < (1 << 8):
            return 'uint8'
        elif x < (1 << 16):
            return 'uint16'
        elif x < (1 << 32):
            return 'uint32'
        else:
            return 'uint64'

    def encode(self, obj: npt.NDArray) -> bytes:
        """Encode the given data from the original object to bytes.

        Args:
            obj (NDArray): Decoded object.

        Returns:
            bytes: Encoded data.
        """
        parts = []

        # Encode dtype, if not given in header.
        dtype_int = self._value_dtype2int.get(obj.dtype.name)
        if dtype_int is None:
            raise ValueError(f'Unsupported dtype: {obj.dtype.name}.')
        if self.dtype is None:
            part = bytes([dtype_int])
            parts.append(part)
        else:
            if obj.dtype != self.dtype:
                raise ValueError(f'Wrong dtype: expected {self.dtype}, got {obj.dtype.name}.')

        if obj.size == 0:
            raise ValueError('Attempting to encode a numpy array with 0 elements.')

        # Encode shape, if not given in header.
        if self.shape is None:
            ndim = len(obj.shape)
            if 64 <= ndim:
                raise ValueError('Array has too many axes: maximum 63, got {ndim}.')
            shape_arr = np.array(obj.shape, np.int64)
            shape_dtype = self._rightsize_shape_dtype(shape_arr)
            shape_dtype_int = self._shape_dtype2int[shape_dtype]
            byte = (ndim << 2) | shape_dtype_int
            part = bytes([byte])
            parts.append(part)
            part = shape_arr.astype(shape_dtype).tobytes()
            parts.append(part)
        else:
            if obj.shape != self.shape:
                raise ValueError(f'Wrong shape: expected {self.shape}, got {obj.shape}.')

        # Encode the array values.
        part = obj.tobytes()
        parts.append(part)

        return b''.join(parts)

    def decode(self, data: bytes) -> npt.NDArray:
        """Decode the given data from bytes to the original object.

        Args:
            data (bytes): Encoded data.

        Returns:
            NDArray: Decoded object.
        """
        index = 0

        # Decode dtype, if not given in header.
        if self.dtype:
            dtype = self.dtype
        else:
            dtype_int = data[index]
            index += 1
            dtype = self._int2value_dtype[dtype_int]

        # Decode shape, if not given in header.
        if self.shape:
            shape = self.shape
        else:
            byte = data[index]
            index += 1
            ndim = byte >> 2
            shape_dtype_int = byte % 4
            shape_dtype = self._int2shape_dtype[shape_dtype_int]
            shape_dtype_nbytes = 2**shape_dtype_int
            size = ndim * shape_dtype_nbytes
            shape = np.frombuffer(data[index:index + size], shape_dtype)
            index += size

        # Decode the array values.
        arr = np.frombuffer(data[index:], dtype)
        return arr.reshape(shape)  # pyright: ignore


class Scalar(Encoding):
    """Store scalar."""

    def __init__(self, dtype: type) -> None:
        self.dtype = dtype
        self.size = self.dtype().nbytes

    def encode(self, obj: Any) -> bytes:
        return self.dtype(obj).tobytes()

    def decode(self, data: bytes) -> Any:
        return np.frombuffer(data, self.dtype)[0]


class UInt8(Scalar):
    """Store uint8."""

    def __init__(self):
        super().__init__(np.uint8)


class UInt16(Scalar):
    """Store uint16."""

    def __init__(self):
        super().__init__(np.uint16)


class UInt32(Scalar):
    """Store uint32."""

    def __init__(self):
        super().__init__(np.uint32)


class UInt64(Scalar):
    """Store uint64."""

    def __init__(self):
        super().__init__(np.uint64)


class Int8(Scalar):
    """Store int8."""

    def __init__(self):
        super().__init__(np.int8)


class Int16(Scalar):
    """Store int16."""

    def __init__(self):
        super().__init__(np.int16)


class Int32(Scalar):
    """Store int32."""

    def __init__(self):
        super().__init__(np.int32)


class Int64(Scalar):
    """Store int64."""

    def __init__(self):
        super().__init__(np.int64)


class Float16(Scalar):
    """Store float16."""

    def __init__(self):
        super().__init__(np.float16)


class Float32(Scalar):
    """Store float32."""

    def __init__(self):
        super().__init__(np.float32)


class Float64(Scalar):
    """Store float64."""

    def __init__(self):
        super().__init__(np.float64)


class StrEncoding(Encoding):
    """Base class for stringified types.

    Using variable-length strings allows us to store scalars with arbitrary precision.

    The encode/decode methods of subclasses are the same except for typing specializations.
    """

    pass


class StrInt(StrEncoding):
    """Store int as variable-length digits str."""

    def encode(self, obj: int) -> bytes:
        self._validate(obj, int)
        return str(obj).encode('utf-8')

    def decode(self, data: bytes) -> int:
        return int(data.decode('utf-8'))


class StrFloat(Encoding):
    """Store float as variable-length digits str."""

    def encode(self, obj: float) -> bytes:
        self._validate(obj, float)
        return str(obj).encode('utf-8')

    def decode(self, data: bytes) -> float:
        return float(data.decode('utf-8'))


class StrDecimal(Encoding):
    """Store decimal as variable-length digits str."""

    def encode(self, obj: Decimal) -> bytes:
        self._validate(obj, Decimal)
        return str(obj).encode('utf-8')

    def decode(self, data: bytes) -> Decimal:
        return Decimal(data.decode('utf-8'))


class PIL(Encoding):
    """Store PIL image raw.

    Format: [width: 4] [height: 4] [mode size: 4] [mode] [raw image].
    """

    def encode(self, obj: Image.Image) -> bytes:
        self._validate(obj, Image.Image)
        mode = obj.mode.encode('utf-8')
        width, height = obj.size
        raw = obj.tobytes()
        ints = np.array([width, height, len(mode)], np.uint32)
        return ints.tobytes() + mode + raw

    def decode(self, data: bytes) -> Image.Image:
        idx = 3 * 4
        width, height, mode_size = np.frombuffer(data[:idx], np.uint32)
        idx2 = idx + mode_size
        mode = data[idx:idx2].decode('utf-8')
        size = width, height
        raw = data[idx2:]
        return Image.frombytes(mode, size, raw)  # pyright: ignore


class JPEG(Encoding):
    """Store PIL image as JPEG."""

    def encode(self, obj: Image.Image) -> bytes:
        self._validate(obj, Image.Image)

        if isinstance(obj, JpegImageFile) and hasattr(obj, 'filename') and obj.filename:
            try:
                with open(obj.filename, 'rb') as f:
                    return f.read()
            except FileNotFoundError:
                # If filename exists but file is missing, fallback to in-memory encoding
                pass

        # Default to in-memory encoding to prevent errors
        out = BytesIO()
        obj.save(out, format='JPEG')
        return out.getvalue()

    def decode(self, data: bytes) -> Image.Image:
        inp = BytesIO(data)
        return Image.open(inp)


class PNG(Encoding):
    """Store PIL image as PNG."""

    def encode(self, obj: Image.Image) -> bytes:
        self._validate(obj, Image.Image)
        out = BytesIO()
        obj.save(out, format='PNG')
        return out.getvalue()

    def decode(self, data: bytes) -> Image.Image:
        inp = BytesIO(data)
        return Image.open(inp)


class Pickle(Encoding):
    """Store arbitrary data as pickle."""

    def encode(self, obj: Any) -> bytes:
        return pickle.dumps(obj)

    def decode(self, data: bytes) -> Any:
        return pickle.loads(data)


class JSON(Encoding):
    """Store arbitrary data as JSON."""

    def encode(self, obj: Any) -> bytes:
        if isinstance(obj, np.ndarray):
            obj = obj.tolist()
        data = json.dumps(obj)
        self._is_valid(obj, data)
        return data.encode('utf-8')

    def decode(self, data: bytes) -> Any:
        return json.loads(data.decode('utf-8'))

    def _is_valid(self, original: Any, converted: Any) -> None:
        try:
            json.loads(converted)
        except json.decoder.JSONDecodeError as e:
            e.msg = f'Invalid JSON data: {original}'
            raise


<<<<<<< HEAD
class List(Encoding):
    """Store a list of the same objects."""

    @abstractmethod
    def underlying_encoder(self) -> Encoding:
        """Get the encoding of the list elements.

        Returns:
            Encoding: The encoding of the list elements.
        """
        raise NotImplementedError
    
    def encode(self, obj: list) -> bytes:
        self._validate(obj, list)
        underlying_encoder = self.underlying_encoder()

        placeholder = np.uint32(0x0).tobytes()  # a placeholder uint for future features
        num_elements_bytes = np.uint32(len(obj)).tobytes()

        element_size = []
        encoded_elements = []
        for element in obj:
            encoded_element = underlying_encoder.encode(element)
            encoded_elements.append(encoded_element)
            element_size.append(len(encoded_element))

        element_size_bytes = np.array(element_size, np.uint32).tobytes()
        bytes_iterable = chain(
            [placeholder], [num_elements_bytes], [element_size_bytes], encoded_elements)
        return b"".join(bytes_iterable)
    
    def decode(self, data: bytes) -> list:
        index = 4  # the first 4 bytes are a placeholder
        num_elements = np.frombuffer(data[index:index+4], np.uint32)[0]

        index += 4
        element_sizes = np.frombuffer(data[index:index+4*num_elements], np.uint32)

        index += 4*num_elements
        underlying_encoder = self.underlying_encoder()
        elements = []
        for size in element_sizes:
            element = underlying_encoder.decode(data[index:index+size])
            elements.append(element)
            index += size

        return elements


class PILList(List):
    """Store a list of PIL images."""

    def underlying_encoder(self) -> Encoding:
        return PIL()
    

class JPEGList(List):
    """Store a list of JPEG images."""

    def underlying_encoder(self) -> Encoding:
        return JPEG()
    

class PNGList(List):
    """Store a list of PNG images."""

    def underlying_encoder(self) -> Encoding:
        return PNG()
=======
class JPEGArray(Encoding):
    """encode a list of images as a byte sequence.

    Format:
        number of images: as the top 4 bytes as a np.uint32
        sizes of image bytes: following 4 * n_images bytes as np.uint32
        images: as JPEG bytes concatenated
    """

    def encode(self, obj: Sequence[bytearray]) -> bytes:
        image_byte_sizes: list[int] = [len(curr) for curr in obj]
        n_images_as_bytes: bytes = np.uint32(len(obj)).tobytes()
        image_byte_sizes_array: npt.NDArray = np.uint32(image_byte_sizes)  # pyright: ignore
        image_byte_sizes_as_bytes: bytes = image_byte_sizes_array.tobytes()
        bytes_iterables: Iterator[bytes] = chain([n_images_as_bytes], [image_byte_sizes_as_bytes],
                                                 obj)
        return b''.join(bytes_iterables)

    def decode(self, data: bytes) -> list[Image.Image]:
        # top 4 bytes are np.uint32 size of how many images there are
        if len(data) < 4:
            raise ValueError('Input data is too short to contain valid jpeg arrays')

        n_images: int = np.frombuffer(data[:4], dtype=np.uint32)[0]

        if n_images <= 0:
            raise ValueError('Negative number of images decoded')

        image_bytes_offset = 4 + 4 * n_images

        if len(data) < image_bytes_offset:
            raise ValueError('Data is too short w.r.t the number of images decoded')

        n_bytes_per_image: Sequence[int] = np.frombuffer(data[4:image_bytes_offset],
                                                         dtype=np.uint32).tolist()
        offsets = [image_bytes_offset]
        for n_bytes in n_bytes_per_image:
            offsets.append(offsets[-1] + n_bytes)

        result: list[Image.Image] = []
        for lo, hi in zip(offsets, offsets[1:]):
            bytes_for_img: bytes = data[lo:hi]
            decoded = JPEG().decode(bytes_for_img)
            result.append(decoded)
        return result
>>>>>>> 89d7ed1e


# Encodings (name -> class).
_encodings = {
    'bytes': Bytes,
    'str': Str,
    'int': Int,
    'ndarray': NDArray,
    'uint8': UInt8,
    'uint16': UInt16,
    'uint32': UInt32,
    'uint64': UInt64,
    'int8': Int8,
    'int16': Int16,
    'int32': Int32,
    'int64': Int64,
    'float16': Float16,
    'float32': Float32,
    'float64': Float64,
    'str_int': StrInt,
    'str_float': StrFloat,
    'str_decimal': StrDecimal,
    'pil': PIL,
    'jpeg': JPEG,
    'jpeg_array': JPEGArray,
    'jpegarray': JPEGArray,
    'png': PNG,
    'list[pil]': PILList,
    'list[jpeg]': JPEGList,
    'list[png]': PNGList,
    'pkl': Pickle,
    'json': JSON,
}

_unsafe_encodings = {'pkl'}


def get_mds_encodings() -> set[str]:
    """List supported encodings.

    Returns:
        Set[str]: Encoding names.
    """
    return set(_encodings)


def _get_coder(encoding: str) -> Optional[Encoding]:
    """Get an object that encodes/decodes.

    Args:
        encoding (str): The encoding details.

    Returns:
        Encoding: The coder.
    """
    index = encoding.find(':')
    if index == -1:
        cls = _encodings.get(encoding)
        if cls is None:
            return None
        return cls()
    name = encoding[:index]
    config = encoding[index + 1:]
    return _encodings[name].from_str(config)


def is_mds_encoding(encoding: str) -> bool:
    """Get whether the given encoding is supported.

    Args:
        encoding (str): Encoding.

    Returns:
        bool: Whether the encoding is valid.
    """
    coder = _get_coder(encoding)
    return coder is not None


def is_mds_encoding_safe(encoding: str) -> bool:
    """Get whether the given encoding is safe (does not allow arbitrary code execution).

    Args:
        encoding (str): Encoding.

    Returns:
        bool: Whether the encoding is safe.
    """
    return encoding not in _unsafe_encodings


def mds_encode(encoding: str, obj: Any) -> bytes:
    """Encode the given data from the original object to bytes.

    Args:
        encoding (str): Encoding.
        obj (Any): Decoded object.

    Returns:
        bytes: Encoded data.
    """
    if isinstance(obj, bytes):
        return obj
    coder = _get_coder(encoding)
    if coder is None:
        raise ValueError(f'Unsupported encoding: {encoding}.')
    return coder.encode(obj)


def mds_decode(encoding: str, data: bytes) -> Any:
    """Decode the given data from bytes to the original object.

    Args:
        encoding (str): Encoding.
        data (bytes): Encoded data.

    Returns:
        Any: Decoded object.
    """
    coder = _get_coder(encoding)
    if coder is None:
        raise ValueError(f'Unsupported encoding: {encoding}.')
    return coder.decode(data)


def get_mds_encoded_size(encoding: str) -> Optional[int]:
    """Get the fixed size of all encodings of this type, or None if N/A.

    Args:
        encoding (str): Encoding.

    Returns:
        Optional[int]: Size of encoded data.
    """
    coder = _get_coder(encoding)
    if coder is None:
        raise ValueError(f'Unsupported encoding: {encoding}.')
    return coder.size<|MERGE_RESOLUTION|>--- conflicted
+++ resolved
@@ -9,11 +9,7 @@
 from decimal import Decimal
 from io import BytesIO
 from itertools import chain
-<<<<<<< HEAD
-from typing import Any, Optional
-=======
 from typing import Any, Iterator, Optional, Sequence
->>>>>>> 89d7ed1e
 
 import numpy as np
 from numpy import typing as npt
@@ -537,7 +533,6 @@
             raise
 
 
-<<<<<<< HEAD
 class List(Encoding):
     """Store a list of the same objects."""
 
@@ -567,7 +562,7 @@
         element_size_bytes = np.array(element_size, np.uint32).tobytes()
         bytes_iterable = chain(
             [placeholder], [num_elements_bytes], [element_size_bytes], encoded_elements)
-        return b"".join(bytes_iterable)
+        return b''.join(bytes_iterable)
     
     def decode(self, data: bytes) -> list:
         index = 4  # the first 4 bytes are a placeholder
@@ -606,7 +601,8 @@
 
     def underlying_encoder(self) -> Encoding:
         return PNG()
-=======
+
+
 class JPEGArray(Encoding):
     """encode a list of images as a byte sequence.
 
@@ -652,7 +648,6 @@
             decoded = JPEG().decode(bytes_for_img)
             result.append(decoded)
         return result
->>>>>>> 89d7ed1e
 
 
 # Encodings (name -> class).
