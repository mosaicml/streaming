--- conflicted
+++ resolved
@@ -94,17 +94,13 @@
     'sphinx-tabs==3.4.1',
 ]
 
-<<<<<<< HEAD
 extra_deps['spark'] = [
     'pyspark>=3,<4',
 ]
 
 extra_deps['databricks'] = [
-    'databricks-sdk==0.6.0',
+    'databricks-sdk==0.8.0',
 ]
-=======
-extra_deps['databricks'] = ['databricks-sdk==0.8.0']
->>>>>>> 7851bd64
 
 extra_deps['all'] = sorted({dep for deps in extra_deps.values() for dep in deps})
 
