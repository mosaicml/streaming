--- conflicted
+++ resolved
@@ -76,13 +76,8 @@
     'yamllint==1.35.1',
     'moto>=4.0,<6',
     'fastapi==0.115.6',
-<<<<<<< HEAD
     'pydantic==2.10.4',
-    'uvicorn==0.32.1',
-=======
-    'pydantic==2.10.3',
     'uvicorn==0.34.0',
->>>>>>> d351ccfa
     'pytest-split==0.10.0',
 ]
 
