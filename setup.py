--- conflicted
+++ resolved
@@ -75,13 +75,8 @@
     'yamllint==1.35.1',
     'moto>=4.0,<6',
     'fastapi==0.115.5',
-<<<<<<< HEAD
     'pydantic==2.10.1',
-    'uvicorn==0.32.0',
-=======
-    'pydantic==2.9.2',
     'uvicorn==0.32.1',
->>>>>>> bb90e918
     'pytest-split==0.10.0',
 ]
 
