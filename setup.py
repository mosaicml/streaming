# Copyright 2022-2024 MosaicML Streaming authors
# SPDX-License-Identifier: Apache-2.0

"""Streaming package setup."""

import os

import setuptools
from setuptools import setup

# Read the streaming version
# Cannot import from `streaming.__version__` since that will not be available when building or installing the package
with open(os.path.join(os.path.dirname(__file__), 'streaming', '_version.py')) as f:
    version_globals = {}
    version_locals = {}
    exec(f.read(), version_globals, version_locals)
    streaming_version = version_locals['__version__']

# Use repo README for PyPi description
with open('README.md', 'r', encoding='utf-8') as fh:
    long_description = fh.read()

# Hide the content between <!-- SETUPTOOLS_LONG_DESCRIPTION_HIDE_BEGIN --> and
# <!-- SETUPTOOLS_LONG_DESCRIPTION_HIDE_END --> tags in the README
while True:
    start_tag = '<!-- SETUPTOOLS_LONG_DESCRIPTION_HIDE_BEGIN -->'
    end_tag = '<!-- SETUPTOOLS_LONG_DESCRIPTION_HIDE_END -->'
    start = long_description.find(start_tag)
    end = long_description.find(end_tag)
    if start == -1:
        assert end == -1, 'there should be a balanced number of start and ends'
        break
    else:
        assert end != -1, 'there should be a balanced number of start and ends'
        long_description = long_description[:start] + long_description[end + len(end_tag):]

classifiers = [
    'Programming Language :: Python :: 3',
    'Programming Language :: Python :: 3.9',
    'Programming Language :: Python :: 3.10',
    'Programming Language :: Python :: 3.11',
]

install_requires = [
    'boto3>=1.21.45,<2',
    'Brotli>=1.0.9',
    'google-cloud-storage>=2.9.0,<2.11.0',
    'matplotlib>=3.5.2,<4',
    'paramiko>=2.11.0,<4',
    'python-snappy>=0.6.1,<1',
    'torch>=1.10,<3',
    'torchvision>=0.10',
    'tqdm>=4.64.0,<5',
    'transformers>=4.21.3,<5',
    'xxhash>=3.0.0,<4',
    'zstd>=1.5.2.5,<2',
    'oci>=2.88,<3',
    'azure-storage-blob>=12.0.0,<13',
    'azure-storage-file-datalake>=12.11.0,<13',
    'azure-identity>=1.13.0',
]

extra_deps = {}

extra_deps['dev'] = [
    'datasets>=2.4.0,<3',
    'pyarrow>14.0.0',
    'docformatter>=1.4',
    'jupyter==1.0.0',
    'pre-commit>=2.18.1,<4',
    'pytest==8.1.1',
    'pytest_codeblocks==0.17.0',
    'pytest-cov>=4,<6',
    'toml==0.10.2',
    'yamllint==1.35.1',
    'moto>=4.0,<6',
    'fastapi==0.110.0',
<<<<<<< HEAD
    'pydantic==2.5.3',
    'uvicorn==0.29.0',
=======
    'pydantic==2.6.4',
    'uvicorn==0.28.0',
>>>>>>> 99a9d277
    'pytest-split==0.8.2',
]

extra_deps['docs'] = [
    'GitPython==3.1.41',
    'docutils==0.18.1',
    'furo==2024.1.29',
    'myst-parser==2.0.0',
    'nbsphinx==0.9.2',
    'pandoc==2.3',
    'pypandoc==1.13',
    'sphinx-argparse==0.4.0',
    'sphinx-copybutton==0.5.2',
    'sphinx==6.2.1',
    'sphinx-tabs==3.4.5',
]

extra_deps['simulator'] = [
    'sortedcollections>=2.1.0,<3',
    'streamlit>=1.26.0,<2',
    'altair>=5.1.1,<6',
    'omegaconf>=2.3.0,<3',
    'PyYAML>=6.0,<7',
    'pandas>=2.0.3,<3',
    'wandb>=0.15.5,<1',
    'humanize>=4.7.0,<5',
]

extra_deps['spark'] = [
    'pyspark>=3,<4',
]

extra_deps['databricks'] = [
    'databricks-sdk==0.22.0',
]

extra_deps['testing'] = [
    'mosaicml-cli>=0.5.25,<0.7',
]

extra_deps['all'] = sorted({dep for deps in extra_deps.values() for dep in deps})

package_name = os.environ.get('MOSAIC_PACKAGE_NAME', 'mosaicml-streaming')

if package_name != 'mosaicml-streaming':
    print(f'Building mosaicml-streaming as {package_name}')

setup(
    name=package_name,
    version=streaming_version,
    author='MosaicML',
    author_email='team@mosaicml.com',
    description=
    'Streaming lets users create PyTorch compatible datasets that can be streamed from cloud-based object stores',
    long_description=long_description,
    long_description_content_type='text/markdown',
    url='https://github.com/mosaicml/streaming/',
    include_package_data=True,
    package_data={
        'streaming': ['py.typed'],
    },
    packages=setuptools.find_packages(exclude=['tests*']),
    entry_points={
        'console_scripts': ['simulator = simulation.launcher:launch_simulation_ui',],
    },
    classifiers=classifiers,
    install_requires=install_requires,
    extras_require=extra_deps,
    python_requires='>=3.9',
)<|MERGE_RESOLUTION|>--- conflicted
+++ resolved
@@ -75,13 +75,8 @@
     'yamllint==1.35.1',
     'moto>=4.0,<6',
     'fastapi==0.110.0',
-<<<<<<< HEAD
-    'pydantic==2.5.3',
+    'pydantic==2.6.4',
     'uvicorn==0.29.0',
-=======
-    'pydantic==2.6.4',
-    'uvicorn==0.28.0',
->>>>>>> 99a9d277
     'pytest-split==0.8.2',
 ]
 
